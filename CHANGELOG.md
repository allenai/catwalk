--- conflicted
+++ resolved
@@ -47,11 +47,8 @@
 - Added more models, T0 variants of T5 and Eleuther variants of GPT
 - Added support for Huggingface's accelerate project, but only for inference
 - Promptsource now supports few-shot ICL.
-<<<<<<< HEAD
 - The training step now supports early stopping.
-=======
 - Compatibility with the latest version of torchmetrics
->>>>>>> 53f3281e
 
 ### Fixed
 
