--- conflicted
+++ resolved
@@ -23,10 +23,8 @@
 - Adds a new MetaICLTask that supports all evaluation tasks in that benchmark
 - Adds a new MetaICLModel that replicates the formatting and truncation used by MetaICL for few shot evaluation
 - An option for rank classification to average log likelihoods by token length
-<<<<<<< HEAD
 - Adds support for inference with IA3 adaptors loaded from a file on decoder only ranked classification models
 - Add support for MetaICL's race-high and numer_sense tasks
-=======
 - Adds QA task support for autoregressive (previously only available with Eleuther task format)
 - Adds QA task support for T5 models
 - Optional `random_subsample_seed` for PredictStep
@@ -34,7 +32,6 @@
 - Added MRQA task
 - Adds support for inference with IA3 adapters loaded from a file on decoder only ranked classification models
 - Added the ability to train `HFAutoModel`
->>>>>>> 1ffc2ab6
 
 ### Fixed
 
