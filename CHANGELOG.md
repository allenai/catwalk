# Changelog

All notable changes to this project will be documented in this file.

The format is based on [Keep a Changelog](https://keepachangelog.com/en/1.0.0/),
and this project adheres to [Semantic Versioning](https://semver.org/spec/v2.0.0.html).

## Unreleased

### Changed
- MetaICLTask now supports fewshots less than 16 and only support getting the test split
- set default logging level to `"WARNING"` instead of `"ERROR"` when invoking `python -m catwalk`

### Added

- Adds the ability to train models
- Few-shot abilities
- P3 tasks
- Encoder-only QA models
- SQuAD and SQuADShifts tasks
- Adds a new MetaICLTask that supports the evaluation classification tasks in that benchmark
- Adds a new MetaICLModel that replicates the formatting and truncation used by MetaICL for few shot evaluation
<<<<<<< HEAD
- Prefix caching for DecoderOnlyRCModel that reuses overlapping prefixes between instances rather than recomputing them
- Option random_subsample_seed for PrefixCache
=======
- Optional random_subsample_seed for PredictStep
>>>>>>> 871a9463

### Fixed

- Fixed bug causing few-shot to use more than specified number of shots
- Fixed bug in cached_transformer.get() that prevented using override_weights_file arg
<<<<<<< HEAD
=======
- Fixed bug where rank classification log likelihoods were being averaged by choice character length rather than token length
>>>>>>> 871a9463

## [v0.1.0](https://github.com/allenai/catwalk/releases/tag/v0.1.0) - 2022-06-10

### Changed

- Catwalk is now Open Source and has a release process. 


## [v0.0.0](https://github.com/allenai/catwalk/commit/7c78b9bb989685f92decef6bd0593e16ff164587)

### Added

- Catwalk<|MERGE_RESOLUTION|>--- conflicted
+++ resolved
@@ -20,22 +20,13 @@
 - SQuAD and SQuADShifts tasks
 - Adds a new MetaICLTask that supports the evaluation classification tasks in that benchmark
 - Adds a new MetaICLModel that replicates the formatting and truncation used by MetaICL for few shot evaluation
-<<<<<<< HEAD
+- Optional random_subsample_seed for PredictStep
 - Prefix caching for DecoderOnlyRCModel that reuses overlapping prefixes between instances rather than recomputing them
-- Option random_subsample_seed for PrefixCache
-=======
-- Optional random_subsample_seed for PredictStep
->>>>>>> 871a9463
-
 ### Fixed
 
 - Fixed bug causing few-shot to use more than specified number of shots
 - Fixed bug in cached_transformer.get() that prevented using override_weights_file arg
-<<<<<<< HEAD
-=======
 - Fixed bug where rank classification log likelihoods were being averaged by choice character length rather than token length
->>>>>>> 871a9463
-
 ## [v0.1.0](https://github.com/allenai/catwalk/releases/tag/v0.1.0) - 2022-06-10
 
 ### Changed
