# Changelog

All notable changes to this project will be documented in this file.

The format is based on [Keep a Changelog](https://keepachangelog.com/en/1.0.0/),
and this project adheres to [Semantic Versioning](https://semver.org/spec/v2.0.0.html).

## Unreleased

### Changed
- MetaICLTask now supports fewshots less than 16 and only support getting the test split
- set default logging level to `"WARNING"` instead of `"ERROR"` when invoking `python -m catwalk`
- changed MetaICLModel formatting to always preserve whitespace, to reproduce MetaICL results
- improved speed of rank classification models by aggregating sequence logits on GPU rather than on CPU

### Added

- Adds the ability to train models
- Few-shot abilities
- P3 tasks
- Encoder-only QA models
- SQuAD and SQuADShifts tasks
- Adds a new MetaICLTask that supports all evaluation tasks in that benchmark
- Adds a new MetaICLModel that replicates the formatting and truncation used by MetaICL for few shot evaluation
- An option for rank classification to average log likelihoods by token length
- Adds support for inference with IA3 adaptors loaded from a file on decoder only ranked classification models
- Add support for MetaICL's race-high and numer_sense tasks
- Adds QA task support for autoregressive (previously only available with Eleuther task format)
- Adds QA task support for T5 models
- Optional `random_subsample_seed` for PredictStep
- An option for rank classification to average log likelihoods by token length
<<<<<<< HEAD
- Adds an example experiment that uses IA3 adaptors from Tango with catwalk training
=======
- Added MRQA task
- Adds support for inference with IA3 adapters loaded from a file on decoder only ranked classification models
>>>>>>> 1805ac48
- Added the ability to train `HFAutoModel`

### Fixed

- Fixed progress bar for HFAutoModel QA evaluation
- Fixed bug causing few-shot to use more than specified number of shots
- Fixed bug in cached_transformer.get() that prevented using override_weights_file arg
- Fixed the `load_weights` arg in cached_transformers.get() which was documented but not implemented

## [v0.1.0](https://github.com/allenai/catwalk/releases/tag/v0.1.0) - 2022-06-10

### Changed

- Catwalk is now Open Source and has a release process. 


## [v0.0.0](https://github.com/allenai/catwalk/commit/7c78b9bb989685f92decef6bd0593e16ff164587)

### Added

- Catwalk<|MERGE_RESOLUTION|>--- conflicted
+++ resolved
@@ -29,12 +29,8 @@
 - Adds QA task support for T5 models
 - Optional `random_subsample_seed` for PredictStep
 - An option for rank classification to average log likelihoods by token length
-<<<<<<< HEAD
+- Added MRQA task
 - Adds an example experiment that uses IA3 adaptors from Tango with catwalk training
-=======
-- Added MRQA task
-- Adds support for inference with IA3 adapters loaded from a file on decoder only ranked classification models
->>>>>>> 1805ac48
 - Added the ability to train `HFAutoModel`
 
 ### Fixed
