# Changelog

All notable changes to this project will be documented in this file.

The format is based on [Keep a Changelog](https://keepachangelog.com/en/1.0.0/),
and this project adheres to [Semantic Versioning](https://semver.org/spec/v2.0.0.html).

## Unreleased

### Changed
- MetaICLTask now supports fewshots less than 16 and only support getting the test split
- set default logging level to `"WARNING"` instead of `"ERROR"` when invoking `python -m catwalk`
- changed MetaICLModel formatting to always preserve whitespace, to reproduce MetaICL results
- improved speed of rank classification models by aggregating sequence logits on GPU rather than on CPU

### Added

- Adds the ability to train models
- Few-shot abilities
- P3 tasks
- Encoder-only QA models
- SQuAD and SQuADShifts tasks
- Adds a new MetaICLTask that supports all evaluation tasks in that benchmark
- Adds a new MetaICLModel that replicates the formatting and truncation used by MetaICL for few shot evaluation
- An option for rank classification to average log likelihoods by token length
- Adds support for inference with IA3 adaptors loaded from a file on decoder only ranked classification models
- Add support for MetaICL's race-high and numer_sense tasks
- Adds QA task support for autoregressive (previously only available with Eleuther task format)
- Adds QA task support for T5 models
- Optional `random_subsample_seed` for PredictStep
- An option for rank classification to average log likelihoods by token length
- Added MRQA task
- Adds support for inference with IA3 adapters loaded from a file on decoder only ranked classification models
- Added the ability to train `HFAutoModel`
<<<<<<< HEAD
- Added the ability for `HFAutoModel` to run NLI tasks
=======
- Adds ability to backoff to auto device_map on out of memory error for ranked classification models
>>>>>>> 6bf57bde

### Fixed

- Fixed progress bar for HFAutoModel QA evaluation
- Fixed bug causing few-shot to use more than specified number of shots
- Fixed bug in cached_transformer.get() that prevented using override_weights_file arg
- Fixed the `load_weights` arg in cached_transformers.get() which was documented but not implemented
- Fixed support for training with OPT models

## [v0.1.0](https://github.com/allenai/catwalk/releases/tag/v0.1.0) - 2022-06-10

### Changed

- Catwalk is now Open Source and has a release process. 


## [v0.0.0](https://github.com/allenai/catwalk/commit/7c78b9bb989685f92decef6bd0593e16ff164587)

### Added

- Catwalk<|MERGE_RESOLUTION|>--- conflicted
+++ resolved
@@ -32,11 +32,8 @@
 - Added MRQA task
 - Adds support for inference with IA3 adapters loaded from a file on decoder only ranked classification models
 - Added the ability to train `HFAutoModel`
-<<<<<<< HEAD
 - Added the ability for `HFAutoModel` to run NLI tasks
-=======
 - Adds ability to backoff to auto device_map on out of memory error for ranked classification models
->>>>>>> 6bf57bde
 
 ### Fixed
 
