--- conflicted
+++ resolved
@@ -11,15 +11,12 @@
 
 - Few-shot abilities
 - P3 tasks
-<<<<<<< HEAD
 - Encoder-only QA models
 - SQuAD and SQuADShifts tasks
-=======
 
 ### Fixed
 
 - Fixed bug causing few-shot to use more than specified number of shots
->>>>>>> c03273e3
 
 ## [v0.1.0](https://github.com/allenai/catwalk/releases/tag/v0.1.0) - 2022-06-10
 
