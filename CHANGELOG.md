--- conflicted
+++ resolved
@@ -24,14 +24,10 @@
 - Adds a new MetaICLModel that replicates the formatting and truncation used by MetaICL for few shot evaluation
 - Optional `random_subsample_seed` for PredictStep
 - An option for rank classification to average log likelihoods by token length
-<<<<<<< HEAD
 - Adds support for inference with IA3 adaptors loaded from a file on decoder only ranked classification models
+- Added the ability to train `HFAutoModel`
 - Add support for MetaICL's race-high and numer_sense tasks
 - Prefix caching for DecoderOnlyRCModel that reuses overlapping prefixes between instances rather than recomputing them
-=======
-- Adds support for inference with IA3 adapters loaded from a file on decoder only ranked classification models
-- Added the ability to train `HFAutoModel`
->>>>>>> af9acb8a
 
 ### Fixed
 
