--- conflicted
+++ resolved
@@ -25,11 +25,8 @@
 ### Fixed
 
 - Fixed bug causing few-shot to use more than specified number of shots
-<<<<<<< HEAD
+- Fixed bug in cached_transformer.get() that prevented using override_weights_file arg
 - Fixed bug where rank classification log likelihoods were being averaged by choice character length rather than token length
-=======
-- Fixed bug in cached_transformer.get() that prevented using override_weights_file arg
->>>>>>> 040bd3d8
 
 ## [v0.1.0](https://github.com/allenai/catwalk/releases/tag/v0.1.0) - 2022-06-10
 
