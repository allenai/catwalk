--- conflicted
+++ resolved
@@ -23,13 +23,9 @@
 - Adds a new MetaICLModel that replicates the formatting and truncation used by MetaICL for few shot evaluation
 - Optional `random_subsample_seed` for PredictStep
 - An option for rank classification to average log likelihoods by token length
-<<<<<<< HEAD
 - Added MRQA task
-- Adds support for inference with IA3 adaptors loaded from a file on decoder only ranked classification models
-=======
 - Adds support for inference with IA3 adapters loaded from a file on decoder only ranked classification models
 - Added the ability to train `HFAutoModel`
->>>>>>> af9acb8a
 
 ### Fixed
 
