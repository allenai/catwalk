--- conflicted
+++ resolved
@@ -14,13 +14,10 @@
 
 - Few-shot abilities
 - P3 tasks
-<<<<<<< HEAD
 - Encoder-only QA models
 - SQuAD and SQuADShifts tasks
-=======
 - Adds a new MetaICLTask that supports the evaluation classification tasks in that benchmark
 - Adds a new MetaICLModel that replicates the formatting and truncation used by MetaICL for few shot evaluation
->>>>>>> cc52737e
 
 ### Fixed
 
