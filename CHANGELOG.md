--- conflicted
+++ resolved
@@ -34,12 +34,9 @@
 - Adds support for inference with IA3 adapters loaded from a file on decoder only ranked classification models
 - Added the ability to train `HFAutoModel`
 - Adds ability to backoff to auto device_map on out of memory error for ranked classification models
-<<<<<<< HEAD
-- Added promptsource support
-=======
 - Format conversions for a number of multiple choice models
 - Added an experiment config that trains many models on many tasks
->>>>>>> 405471e9
+- Added promptsource support
 
 ### Fixed
 
