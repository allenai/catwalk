from typing import Dict, Optional

from catwalk.model import Model
from catwalk.models.eleuther import EAIGPT, EAIT5
from catwalk.models.gpt import GPTModel
from catwalk.models.huggingface import HFAutoModel
from catwalk.models.rank_classification import EncoderDecoderRCModel, DecoderOnlyRCModel
from catwalk.models.t5 import T5Model, T5ModelFromPretrained
from catwalk.models.metaicl import MetaICLModel
from catwalk.models.ia3 import IA3MetaICLModel
from catwalk.models.promptsource import PromptsourceEncoderDecoderRCModel, PromptsourceDecoderOnlyRCModel

_ENCODER_DECODER_MODELS = {
    "t5-small",
    "t5-base",
    "t5-large",
    "t5-3b",
    "t5-11b",
    "bigscience/T0",
    "bigscience/T0p",
    "bigscience/T0pp",
    "bigscience/T0_single_prompt",
    "bigscience/T0_original_task_only",
    "bigscience/T0-3B",
    "google/mt5-small",
    "google/mt5-base",
    "google/mt5-large",
    "google/mt5-xl",
    "google/t5-small-lm-adapt",
    "google/t5-base-lm-adapt",
    "google/t5-large-lm-adapt",
    "google/t5-xl-lm-adapt",
    "google/t5-xxl-lm-adapt",
    "google/t5-v11-small",
    "google/t5-v11-base",
    "google/t5-v11-large",
    "google/t5-v11-xl",
    "google/t5-v11-xxl",
    "stas/t5-very-small-random",
}

_DECODER_ONLY_MODELS = {
    "sshleifer/tiny-gpt2",
    "gpt2",
    "gpt2-medium",
    "gpt2-large",
    "gpt2-xl",
    "bigscience/bloom-560m",
    "bigscience/bloom-1b1",
    "bigscience/bloom-1b7",
    "bigscience/bloom-3b",
    "bigscience/bloom-7b1",
    "bigscience/bloom",
    "facebook/opt-125m",
    "facebook/opt-350m",
    "facebook/opt-1.3b",
    "facebook/opt-2.7b",
    "facebook/opt-6.7b",
    "facebook/opt-13b",
    "facebook/opt-30b",
    "facebook/opt-66b",
    "EleutherAI/gpt-j-6B",
}


def _shorten_hf_name(hf_name: str) -> str:
    hf_name = hf_name.lower()
    parts = hf_name.split("/", 1)
    return parts[-1]


MODELS: Dict[str, Model] = {
    "bert-base-uncased": HFAutoModel("bert-base-uncased"),
    "bert-base-cased": HFAutoModel("bert-base-cased"),
    "bert-large-uncased": HFAutoModel("bert-large-uncased"),
    "bert-large-cased": HFAutoModel("bert-large-cased"),
    "roberta-base": HFAutoModel("roberta-base"),
    "roberta-large": HFAutoModel("roberta-large"),
    "tiny-bert": HFAutoModel("prajjwal1/bert-tiny"),
    "distilbert-base-cased-distilled-squad": HFAutoModel("distilbert-base-cased-distilled-squad"),
    "deberta-v3-base": HFAutoModel("microsoft/deberta-v3-base"),
    "deberta-v3-small": HFAutoModel("microsoft/deberta-v3-small"),
    "deberta-v3-large": HFAutoModel("microsoft/deberta-v3-large"),
    "deberta-v2-xlarge": HFAutoModel("microsoft/deberta-v2-xlarge"),
    "deberta-v2-xxlarge": HFAutoModel("microsoft/deberta-v2-xxlarge"),
}

for hf_name in _ENCODER_DECODER_MODELS:
    name = _shorten_hf_name(hf_name)
    MODELS[name] = T5ModelFromPretrained(hf_name)
    MODELS[f"eai::{name}"] = EAIT5(hf_name)
    MODELS[f"rc::{name}"] = EncoderDecoderRCModel(hf_name)
    MODELS[f"promptsource::{name}"] = PromptsourceEncoderDecoderRCModel(hf_name)

for hf_name in _DECODER_ONLY_MODELS:
    name = _shorten_hf_name(hf_name)
    MODELS[name] = GPTModel(hf_name)
    MODELS[f"eai::{name}"] = EAIGPT(hf_name)
    MODELS[f"rc::{name}"] = DecoderOnlyRCModel(hf_name)
    MODELS[f"metaicl::{name}"] = MetaICLModel(hf_name)
<<<<<<< HEAD
    MODELS[f"promptsource::{name}"] = PromptsourceDecoderOnlyRCModel(hf_name)
=======


def short_name_for_model_object(model: Model) -> Optional[str]:
    for model_name, model_object in MODELS.items():
        if id(model) == id(model_object):
            return model_name
    return None
>>>>>>> 405471e9
<|MERGE_RESOLUTION|>--- conflicted
+++ resolved
@@ -98,14 +98,11 @@
     MODELS[f"eai::{name}"] = EAIGPT(hf_name)
     MODELS[f"rc::{name}"] = DecoderOnlyRCModel(hf_name)
     MODELS[f"metaicl::{name}"] = MetaICLModel(hf_name)
-<<<<<<< HEAD
     MODELS[f"promptsource::{name}"] = PromptsourceDecoderOnlyRCModel(hf_name)
-=======
 
 
 def short_name_for_model_object(model: Model) -> Optional[str]:
     for model_name, model_object in MODELS.items():
         if id(model) == id(model_object):
             return model_name
-    return None
->>>>>>> 405471e9
+    return None