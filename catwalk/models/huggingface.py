--- conflicted
+++ resolved
@@ -5,18 +5,10 @@
 from tango.common import Tqdm
 from tango.common.sequences import MappedSequence
 from tango.integrations.torch.util import resolve_device
-<<<<<<< HEAD
-from transformers import (AutoModelForMultipleChoice, 
-                          AutoTokenizer, 
-                          AutoModelForQuestionAnswering, 
-                          QuestionAnsweringPipeline)
-from datasets import Dataset
-=======
 from transformers import (AutoModelForMultipleChoice,
                           AutoTokenizer,
                           AutoModelForQuestionAnswering,
                           QuestionAnsweringPipeline, PreTrainedModel, PreTrainedTokenizer)
->>>>>>> af9acb8a
 
 from catwalk import cached_transformers
 from catwalk.model import Model, UnsupportedTaskError, TrainableModel, Instance
@@ -65,19 +57,6 @@
         tokenizer: PreTrainedTokenizer,
         batch_size: int = 32
     ) -> Iterator[Dict[str, Any]]:
-<<<<<<< HEAD
-        converted_instances = self._convert_instances(instances, InstanceFormat.HF_QA, task)
-        
-        device = resolve_device()
-        model = cached_transformers.get(AutoModelForQuestionAnswering, self.pretrained_model_name_or_path, False)
-        tokenizer = cached_transformers.get_tokenizer(AutoTokenizer, self.pretrained_model_name_or_path)
-        pipe = QuestionAnsweringPipeline(model=model, tokenizer=tokenizer, device=device.index or torch.cuda.current_device() if device.type == "cuda" else -1, batch_size=batch_size)
-        
-        contexts = [instance.context for instance in converted_instances]
-        questions = [instance.question for instance in converted_instances]
-                
-        for instance, prediction in zip(converted_instances, Tqdm.tqdm(pipe(context=contexts, question=questions, batch_size=batch_size), desc="Processing instances", initial=1)): # using initial=1 to avoid incomplete progress bar
-=======
         pipe = QuestionAnsweringPipeline(model=model, tokenizer=tokenizer, device=model.device.index)
         
         contexts = [instance.context for instance in instances]
@@ -85,19 +64,14 @@
 
         pipe_results = pipe(context=contexts, question=questions, batch_size=batch_size)
         for instance, prediction in zip(instances, Tqdm.tqdm(pipe_results, desc="Processing instances")):
->>>>>>> af9acb8a
             yield {
                 "squad_metrics": (
                     {"id": instance.id, "prediction_text": prediction["answer"]},
                     {"id": instance.id, "answers": instance.answers}
                 )
             }
-<<<<<<< HEAD
-        
-=======
                 
     @classmethod
->>>>>>> af9acb8a
     def _predict_mc(
         cls,
         instances: Sequence[HFMCInstance],
