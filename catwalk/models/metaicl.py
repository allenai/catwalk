import collections
from typing import Dict, Any, List, Tuple, Sequence, Iterator, Mapping

import torch
import numpy as np
import warnings

from catwalk.task import Task, InstanceFormat, RankClassificationInstance
from catwalk.models.rank_classification import DecoderOnlyRCModel, _Model, _Tokenizer


class MetaICLModel(DecoderOnlyRCModel):
    """A model that reproduces the formatting and truncation of MetaICL."""

    def __init__(
        self,
        pretrained_model_name_or_path: str,
        *,
<<<<<<< HEAD
        likelihood_avging: str = 'tok',
        override_weights_file: str = None,
        prefix_caching: bool = True,
=======
        likelihood_averaging: str = 'token',
>>>>>>> e9f57427
        max_length_per_example: int = 256,
        continuation_seperator: str = '\n',
        example_seperator: str = '\n\n\n'
    ):
<<<<<<< HEAD
        super().__init__(
            pretrained_model_name_or_path,
            likelihood_avging=likelihood_avging,
            override_weights_file=override_weights_file,
            prefix_caching=prefix_caching
        )
=======
        super().__init__(pretrained_model_name_or_path, likelihood_averaging=likelihood_averaging)
>>>>>>> e9f57427
        self.max_length_per_example = max_length_per_example
        self.continuation_seperator = continuation_seperator
        self.example_seperator = example_seperator
        self.instances_truncated = 0
        self.instances_total = 0

    def predict_chunk(
        self,
        task: Task,
        instances: Sequence[Dict[str, Any]],
        model: _Model,
        tokenizer: _Tokenizer,
        batch_size: int = 32,
        num_shots: int = 0,
        fewshot_seed: int = None
    ) -> Iterator[Dict[str, Any]]:
        instance_index_to_tuple_indices: Mapping[int, List[int]] = collections.defaultdict(list)
        tuples: List[Tuple[str, str]] = []
        self.instances_truncated = 0
        self.instances_total = 0

        rc_instances: List[RankClassificationInstance] = []
        for i, instance in enumerate(instances):
            # pre-instance processing (both fewshot and test example)
            instance['input'] = self._apply_meta_icl_per_instance_truncation(instance, tokenizer, is_icl_demonstration=False)
            fewshot_instances=task.get_fewshot_instances(num_shots, random_seed=fewshot_seed if fewshot_seed is not None else i, exceptions=instance)
            truncated_fewshot_instances = []
            for i, fewshot_instance in enumerate(fewshot_instances):
                fewshot_instance['input'] = self._apply_meta_icl_per_instance_truncation(fewshot_instance, tokenizer, is_first=(i==0))
                truncated_fewshot_instances.append(fewshot_instance)
            
            rc_instances.append(task.convert_instance(
                instance,
                InstanceFormat.RANK_CLASSIFICATION,
                fewshot_instances=truncated_fewshot_instances,
                continuation_seperator=self.continuation_seperator,
                example_seperator=self.example_seperator,
            ))
        
        rc_instances = [self._apply_meta_icl_concatenated_input_truncation(instance, tokenizer) for instance in rc_instances]

        # get all the tuples
        for instance_index, rc_instance in enumerate(rc_instances):
            for instance_request in rc_instance.choices:
                instance_index_to_tuple_indices[instance_index].append(len(tuples))
                tuples.append(instance_request)

        # run the requests
        results = self._run_loglikelihood(tuples, model, tokenizer, batch_size)

        if self.instances_truncated == self.instances_total:
            warnings.warn("All examples in this dataset chunk are being truncated after concatenation, consider using smaller max_length_per_example")

        # collect the results
        for instance_index, rc_instance in enumerate(rc_instances):
            tuple_indices = instance_index_to_tuple_indices[instance_index]
            results_for_instance = [results[i] for i in tuple_indices]
            result_tensor = torch.tensor(results_for_instance)
            metric_args = (result_tensor, rc_instance.correct_choice)
            yield {
                "acc": metric_args,
                "f1": metric_args,
                "precision": metric_args,
                "recall": metric_args,
            }
        
    def _apply_meta_icl_per_instance_truncation(self, instance: Dict[str, Any], tokenizer: _Tokenizer, is_icl_demonstration: bool = True, is_first: bool = False) -> str:
        """Applies identical truncation as in metaicl.data.py.MetaICLData._prepro_each_datapoint"""
        # formatting is added and then thrown away just because it is needed for truncation lengths
        input_tokens = tokenizer(('' if is_first else self.example_seperator) + instance['input'])["input_ids"]

        if is_icl_demonstration:
            output_tokens = tokenizer(self.continuation_seperator + instance["output"])["input_ids"]
            input_tokens = input_tokens[:self.max_length_per_example - 2 - len(output_tokens)]
        else:
            assert len(instance["options"])>=2, instance
            assert instance["output"] in instance["options"]
            option_tokens = [tokenizer(self.continuation_seperator + option)["input_ids"] for option in instance["options"]]
            option_length = np.max([len(option) for option in option_tokens])

            if len(input_tokens)>=self.max_length_per_example - 2 - option_length:
                input_tokens = input_tokens[:self.max_length_per_example - 2 - option_length]

        return tokenizer.decode(input_tokens).strip()

    def _apply_meta_icl_concatenated_input_truncation(self, instance: RankClassificationInstance, tokenizer: _Tokenizer) -> RankClassificationInstance:
        """Applies identical truncation as in metaicl.data.py.MetaICLData.prepro_sentence_pair_single"""
        new_choices = []
        for choice in instance.choices:
            ids1 = tokenizer(choice[0])['input_ids']
            ids2 = tokenizer(choice[1])['input_ids']
            self.instances_total += 1
            if len(ids1)+len(ids2) > tokenizer.model_max_length:
                self.instances_truncated += 1
                ids1 = ids1[len(ids1)+len(ids2)-tokenizer.model_max_length:] # len = max_length-len(ids2)

            n_mask = tokenizer.model_max_length-len(ids1)-len(ids2)
            assert n_mask>=0, (tokenizer.model_max_length, len(ids1), len(ids2))
            new_choices.append((tokenizer.decode(ids1), choice[1]))
            
        return RankClassificationInstance(new_choices, instance.correct_choice)
        <|MERGE_RESOLUTION|>--- conflicted
+++ resolved
@@ -16,27 +16,20 @@
         self,
         pretrained_model_name_or_path: str,
         *,
-<<<<<<< HEAD
-        likelihood_avging: str = 'tok',
+        likelihood_averaging: str = 'token',
         override_weights_file: str = None,
         prefix_caching: bool = True,
-=======
-        likelihood_averaging: str = 'token',
->>>>>>> e9f57427
+
         max_length_per_example: int = 256,
         continuation_seperator: str = '\n',
         example_seperator: str = '\n\n\n'
     ):
-<<<<<<< HEAD
         super().__init__(
             pretrained_model_name_or_path,
-            likelihood_avging=likelihood_avging,
+            likelihood_averaging=likelihood_averaging,
             override_weights_file=override_weights_file,
             prefix_caching=prefix_caching
         )
-=======
-        super().__init__(pretrained_model_name_or_path, likelihood_averaging=likelihood_averaging)
->>>>>>> e9f57427
         self.max_length_per_example = max_length_per_example
         self.continuation_seperator = continuation_seperator
         self.example_seperator = example_seperator
