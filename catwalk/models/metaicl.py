import collections
from typing import Dict, Any, List, Tuple, Sequence, Iterator, Mapping

import torch
import numpy as np
import warnings

from catwalk.task import Task, InstanceFormat, RankClassificationInstance
from catwalk.models.rank_classification import DecoderOnlyRCModel, _Model, _Tokenizer


class MetaICLModel(DecoderOnlyRCModel):
    """A model that reproduces the formatting and truncation of MetaICL."""

    def __init__(
        self,
        pretrained_model_name_or_path: str,
        *,
        likelihood_averaging: str = 'token',
        override_weights_file: str = None,
        prefix_caching: bool = True,

        max_length_per_example: int = 256,
        continuation_seperator: str = '\n',
        example_seperator: str = '\n\n\n',
        **model_kwargs
    ):
        super().__init__(
            pretrained_model_name_or_path,
            likelihood_averaging=likelihood_averaging,
<<<<<<< HEAD
            override_weights_file=override_weights_file,
            prefix_caching=prefix_caching
=======
            **model_kwargs
>>>>>>> 4623c1ae
        )
        self.max_length_per_example = max_length_per_example
        self.continuation_seperator = continuation_seperator
        self.example_seperator = example_seperator
        self.instances_truncated = 0
        self.instances_total = 0

    def predict_chunk(
        self,
        task: Task,
        instances: Sequence[Dict[str, Any]],
        model: _Model,
        tokenizer: _Tokenizer,
        batch_size: int = 32,
        num_shots: int = 0,
        fewshot_seed: int = None
    ) -> Iterator[Dict[str, Any]]:
        instance_index_to_tuple_indices: Mapping[int, List[int]] = collections.defaultdict(list)
        tuples: List[Tuple[str, str]] = []
        self.instances_truncated = 0
        self.instances_total = 0

        rc_instances: List[RankClassificationInstance] = []
        for i, instance in enumerate(instances):
            # pre-instance processing (both fewshot and test example)
            instance['input'] = self._apply_meta_icl_per_instance_truncation(instance, tokenizer, is_icl_demonstration=False)
            fewshot_instances=task.get_fewshot_instances(num_shots, random_seed=fewshot_seed if fewshot_seed is not None else i, exceptions=instance)
            truncated_fewshot_instances = []
            for i, fewshot_instance in enumerate(fewshot_instances):
                fewshot_instance['input'] = self._apply_meta_icl_per_instance_truncation(fewshot_instance, tokenizer, is_first=(i==0))
                truncated_fewshot_instances.append(fewshot_instance)
            
            rc_instances.append(task.convert_instance(
                instance,
                InstanceFormat.RANK_CLASSIFICATION,
                fewshot_instances=truncated_fewshot_instances,
                continuation_seperator=self.continuation_seperator,
                example_seperator=self.example_seperator,
            ))
        
        rc_instances = [self._apply_meta_icl_concatenated_input_truncation(instance, tokenizer) for instance in rc_instances]

        # get all the tuples
        for instance_index, rc_instance in enumerate(rc_instances):
            for instance_request in rc_instance.choices:
                instance_index_to_tuple_indices[instance_index].append(len(tuples))
                tuples.append(instance_request)

        # run the requests
        results = self._run_loglikelihood(tuples, model, tokenizer, batch_size)

        if self.instances_truncated == self.instances_total:
            warnings.warn("All examples in this dataset chunk are being truncated after concatenation, consider using smaller max_length_per_example")

        # collect the results
        for instance_index, rc_instance in enumerate(rc_instances):
            tuple_indices = instance_index_to_tuple_indices[instance_index]
            results_for_instance = [results[i] for i in tuple_indices]
            result_tensor = torch.tensor(results_for_instance)
            metric_args = (result_tensor, rc_instance.correct_choice)
            yield {
                "acc": metric_args,
                "f1": metric_args,
                "precision": metric_args,
                "recall": metric_args,
            }
        
    def _apply_meta_icl_per_instance_truncation(self, instance: Dict[str, Any], tokenizer: _Tokenizer, is_icl_demonstration: bool = True, is_first: bool = False) -> str:
        """Applies identical truncation as in metaicl.data.py.MetaICLData._prepro_each_datapoint"""
        # formatting is added and then thrown away just because it is needed for truncation lengths
        input_tokens = tokenizer(('' if is_first else self.example_seperator) + instance['input'])["input_ids"]

        if is_icl_demonstration:
            output_tokens = tokenizer(self.continuation_seperator + instance["output"])["input_ids"]
            input_tokens = input_tokens[:self.max_length_per_example - 2 - len(output_tokens)]
        else:
            assert len(instance["options"])>=2, instance
            assert instance["output"] in instance["options"]
            option_tokens = [tokenizer(self.continuation_seperator + option)["input_ids"] for option in instance["options"]]
            option_length = np.max([len(option) for option in option_tokens])

            if len(input_tokens)>=self.max_length_per_example - 2 - option_length:
                input_tokens = input_tokens[:self.max_length_per_example - 2 - option_length]

        return tokenizer.decode(input_tokens).strip()

    def _apply_meta_icl_concatenated_input_truncation(self, instance: RankClassificationInstance, tokenizer: _Tokenizer) -> RankClassificationInstance:
        """Applies identical truncation as in metaicl.data.py.MetaICLData.prepro_sentence_pair_single"""
        new_choices = []
        for choice in instance.choices:
            ids1 = tokenizer(choice[0])['input_ids']
            ids2 = tokenizer(choice[1])['input_ids']
            self.instances_total += 1
            if len(ids1)+len(ids2) > tokenizer.model_max_length:
                self.instances_truncated += 1
                ids1 = ids1[len(ids1)+len(ids2)-tokenizer.model_max_length:] # len = max_length-len(ids2)

            n_mask = tokenizer.model_max_length-len(ids1)-len(ids2)
            assert n_mask>=0, (tokenizer.model_max_length, len(ids1), len(ids2))
            new_choices.append((tokenizer.decode(ids1), choice[1]))
            
        return RankClassificationInstance(new_choices, instance.correct_choice)
        <|MERGE_RESOLUTION|>--- conflicted
+++ resolved
@@ -19,7 +19,6 @@
         likelihood_averaging: str = 'token',
         override_weights_file: str = None,
         prefix_caching: bool = True,
-
         max_length_per_example: int = 256,
         continuation_seperator: str = '\n',
         example_seperator: str = '\n\n\n',
@@ -28,12 +27,9 @@
         super().__init__(
             pretrained_model_name_or_path,
             likelihood_averaging=likelihood_averaging,
-<<<<<<< HEAD
             override_weights_file=override_weights_file,
-            prefix_caching=prefix_caching
-=======
+            prefix_caching=prefix_caching,
             **model_kwargs
->>>>>>> 4623c1ae
         )
         self.max_length_per_example = max_length_per_example
         self.continuation_seperator = continuation_seperator
