import collections
from dataclasses import dataclass
from typing import Dict, Any, List, OrderedDict, Tuple, Sequence, Iterator, Union, Mapping, Optional, cast, Callable

import more_itertools
import torch
from tango.common import Tqdm
from tango.integrations.torch.util import resolve_device
from torch import log_softmax
from torch.nn.utils.rnn import pad_sequence
from transformers import AutoModelForCausalLM, AutoModelForSeq2SeqLM, T5ForConditionalGeneration, GPT2LMHeadModel, \
    AutoTokenizer, GPT2Tokenizer, T5TokenizerFast, BatchEncoding

from catwalk import cached_transformers
from catwalk.model import Model, TrainableModel, Instance
from catwalk.task import Task, InstanceFormat, RankClassificationInstance
from catwalk.utils import PrefixTrie

_Model = Union[T5ForConditionalGeneration, GPT2LMHeadModel]
_Tokenizer = Union[T5TokenizerFast, GPT2Tokenizer]


class RankClassificationModel(Model):
    VERSION = "001nul"

    def __init__(
        self,
        pretrained_model_name_or_path: str,
        *,
        likelihood_averaging: str = 'char',
        override_weights_file: str = None,
        **model_kwargs
    ):
        """
        # Parameters

        pretrained_model_name_or_path : `str`
            The name of the transformer, for example `"gpt2-large"`
        likelihood_averaging : `str`, optional (default = `char`)
            The method for averaging the sum likelihood of the continuation. 'char' averages by 
            character length, 'token' averages by token length.
        override_weights_file : `str`, optional (default = `None`)
            If set, this specifies a file from which to load alternate weights that override the
            weights from huggingface. The file is expected to contain a PyTorch `state_dict`, created
            with `torch.save()`.
        model_kwargs:
            Additional kwargs passed to the `_make_model` method.
        """
        assert likelihood_averaging in {'char', 'token'}
        self.pretrained_model_name_or_path = pretrained_model_name_or_path
        self.likelihood_averaging = likelihood_averaging
        self.override_weights_file = override_weights_file
        self.model_kwargs = model_kwargs

    def _make_model(cls, pretrained_model_name_or_path: str, *, override_weights_file: str = None, **kwargs) -> _Model:
        raise NotImplementedError

    def predict(  # type: ignore
        self,
        task: Task,
        instances: Sequence[Dict[str, Any]],
        *,
        batch_size: int = 32,
        max_instances_in_memory: int = 32 * 1024,
        num_shots: int = 0,
        fewshot_seed: int = None
    ) -> Iterator[Dict[str, Any]]:
        device = resolve_device()
        model = self._make_model(self.pretrained_model_name_or_path, override_weights_file=self.override_weights_file, **self.model_kwargs).to(device).eval()
        tokenizer = cached_transformers.get_tokenizer(AutoTokenizer, self.pretrained_model_name_or_path)

        for instance_chunk in more_itertools.chunked(instances, max_instances_in_memory):
            yield from self.predict_chunk(
                task,
                instance_chunk,
                model,
                tokenizer,
                batch_size=batch_size,
                num_shots=num_shots,
                fewshot_seed=fewshot_seed
            )

    def predict_chunk(
        self,
        task: Task,
        instances: Sequence[Dict[str, Any]],
        model: _Model,
        tokenizer: _Tokenizer,
        batch_size: int = 32,
        num_shots: int = 0,
        fewshot_seed: int = None
    ) -> Iterator[Dict[str, Any]]:
        instance_index_to_tuple_indices: Mapping[int, List[int]] = collections.defaultdict(list)
        tuples: List[Tuple[str, str]] = []
        rc_instances: List[RankClassificationInstance] = [
            task.convert_instance(
                instance,
                InstanceFormat.RANK_CLASSIFICATION,
                fewshot_instances=task.get_fewshot_instances(num_shots, random_seed=fewshot_seed if fewshot_seed is not None else i, exceptions=instance))
            for i, instance in enumerate(instances)
        ]

        # get all the tuples
        for instance_index, instance in enumerate(rc_instances):
            for instance_request in instance.choices:
                instance_index_to_tuple_indices[instance_index].append(len(tuples))
                tuples.append(instance_request)

        # run the requests
        results = self._run_loglikelihood(tuples, model, tokenizer, batch_size)

        # collect the results
        for instance_index, instance in enumerate(rc_instances):
            tuple_indices = instance_index_to_tuple_indices[instance_index]
            results_for_instance = [results[i] for i in tuple_indices]
            result_tensor = torch.tensor(results_for_instance)
            metric_args = (result_tensor, instance.correct_choice)
            yield {
                "acc": metric_args,
                "f1": metric_args,
                "precision": metric_args,
                "recall": metric_args,
            }

    def _run_loglikelihood(
        self,
        tuples: Sequence[Tuple[str, str]],
        model: _Model,
        tokenizer: _Tokenizer,
        batch_size: int = 32,
    ) -> Sequence[float]:
        raise NotImplementedError

    def trainable_copy(self) -> TrainableModel:
        return TrainableRankClassificationModel(
            self._make_model(self.pretrained_model_name_or_path),
            cached_transformers.get_tokenizer(AutoTokenizer, self.pretrained_model_name_or_path),
            self.predict_chunk
        )


class TrainableRankClassificationModel(TrainableModel):
    def __init__(self, model: _Model, tokenizer: _Tokenizer, predict_chunk_fn: Callable):
        super().__init__(model)
        self.model = model
        self.tokenizer = tokenizer
        self.predict_chunk = predict_chunk_fn
        self.tokenizer.pad_token = self.tokenizer.eos_token

    def predict(  # type: ignore
        self,
        task: Task,
        instances: Sequence[Dict[str, Any]],
        *,
        batch_size: int = 32,
        max_instances_in_memory: int = 32 * 1024,
        num_shots: int = 0
    ) -> Iterator[Dict[str, Any]]:
        training_mode = self.model.training
        try:
            self.model.eval()
            for instance_chunk in more_itertools.chunked(instances, max_instances_in_memory):
                yield from self.predict_chunk(
                    task,
                    instance_chunk,
                    self.model,
                    self.tokenizer,
                    batch_size=batch_size,
                    num_shots=num_shots)
        finally:
            self.model.train(training_mode)

    def collate_for_training(self, instances: Sequence[Tuple[Task, Instance]]) -> Any:
        rc_instances = (
            task.convert_instance(instance, InstanceFormat.RANK_CLASSIFICATION)
            for task, instance in instances
        )
        correct_strings = [
            rc.choices[rc.correct_choice]
            for rc in rc_instances
        ]
        tokenized_strings = self.tokenizer(
            correct_strings,
            padding=True,
            truncation=True,
            pad_to_multiple_of=8,
            return_tensors='pt',
            is_split_into_words=False)
        tokenized_strings['labels'] = torch.full_like(tokenized_strings.input_ids, -100)
        for i, label in enumerate(tokenized_strings.labels):
            mask = [s == 1 for s in tokenized_strings.sequence_ids(i)]
            label[mask] = tokenized_strings.input_ids[i, mask]
        return {
            key: tensor.to(self.model.device)
            for key, tensor in tokenized_strings.items()
        }


@Model.register("rc::encoder_decoder")
class EncoderDecoderRCModel(RankClassificationModel):
    @classmethod
    def _make_model(cls, pretrained_model_name_or_path: str, *, override_weights_file: str = None, **kwargs) -> T5ForConditionalGeneration:
        return cached_transformers.get(AutoModelForSeq2SeqLM, pretrained_model_name_or_path, False, override_weights_file=override_weights_file)

    def _run_loglikelihood(
        self,
        tuples: Sequence[Tuple[str, str]],
        model: _Model,
        tokenizer: _Tokenizer,
        batch_size: int = 32,
    ) -> Sequence[float]:
        encoder_inputs = tokenizer([t[0] for t in tuples])
        model_inputs: List[Dict[str, torch.Tensor]] = []
        for field_name, encoder_input in encoder_inputs.items():
            for i, input_as_list in enumerate(encoder_input):
                if len(model_inputs) <= i:
                    model_inputs.append({})
                model_inputs[i][field_name] = torch.tensor(input_as_list, dtype=torch.long)
        del encoder_inputs

        with tokenizer.as_target_tokenizer():
            decoder_inputs = tokenizer([r[1] for r in tuples], return_attention_mask=False)
        for i, input_as_list in enumerate(decoder_inputs['input_ids']):
            input_as_list = input_as_list[:-1]      # remove the EOS token
            model_inputs[i]["labels"] = torch.tensor(input_as_list, dtype=torch.long)
        del decoder_inputs

        # find out the order to process sequences in
        lengths = torch.tensor([
            len(model_input["input_ids"])
            for model_input in model_inputs
        ], dtype=torch.int)
        ordered_indices = torch.argsort(lengths, descending=True)
        del lengths

        # actually do the processing
        results: List[Optional[float]] = [None] * len(ordered_indices)
        with torch.inference_mode():
            batches_of_indices = more_itertools.chunked(
                Tqdm.tqdm(ordered_indices, desc="Running log-likelihood queries"),
                batch_size)
            for batch_of_indices in batches_of_indices:
                unpadded_batch = collections.defaultdict(list)
                for index in batch_of_indices:
                    for field_name, model_input in model_inputs[index].items():
                        unpadded_batch[field_name].append(model_input)
                padded_batch = {
                    field_name: pad_sequence(tensors, batch_first=True).to(model.device)
                    for field_name, tensors in unpadded_batch.items()
                }

                batch_logits = log_softmax(model(**padded_batch).logits, dim=-1)

                for i, instance_logits, decoder_input_ids in zip(batch_of_indices, batch_logits, unpadded_batch["labels"]):
                    instance_logits = instance_logits[:len(decoder_input_ids)]
                    instance_logits = torch.gather(instance_logits, 1, decoder_input_ids.unsqueeze(-1).to(model.device))
                    denom = len(tuples[i][1]) if self.likelihood_averaging == 'char' else len(decoder_input_ids)
                    results[i] = float(instance_logits.sum()) / denom

        assert None not in results
        return cast(Sequence[float], results)


@dataclass
class CacheData:
    cached_sequence: Optional[Sequence[Optional[int]]] = None
    cached_past_key_values: torch.Tensor = None
    longest_prefix_to_indices: Optional[Dict[Sequence[Optional[int]],Sequence[int]]] = None
    indices_to_longest_prefix: Optional[OrderedDict[int,Sequence[Optional[int]]]] = None

@Model.register("rc::decoder_only")
class DecoderOnlyRCModel(RankClassificationModel):
    def __init__(
        self,
        pretrained_model_name_or_path: str,
        *,
        likelihood_averaging: str = 'char',
        override_weights_file: str = None,
        prefix_caching: bool = False,
        **model_kwargs
    ):
        """
        # Parameters

        pretrained_model_name_or_path : `str`
            The name of the transformer, for example `"gpt2-large"`
        likelihood_averaging : `str`, optional (default = `char`)
            The method for averaging the sum likelihood of the continuation. 'char' averages by 
            character length, 'token' averages by token length.
        override_weights_file : `str`, optional (default = `None`)
            If set, this specifies a file from which to load alternate weights that override the
            weights from huggingface. The file is expected to contain a PyTorch `state_dict`, created
            with `torch.save()`.
        prefix_caching : `bool`, optional (default = `False`)
            If set to True uses a caching strategy that improves performance when many inputs in a task 
            share prefixes. This orders the dataset by common prefixes and caches the current shared prefix.
        model_kwargs:
            Additional kwargs passed to the `_make_model` method.
        """
        super().__init__(pretrained_model_name_or_path, likelihood_averaging=likelihood_averaging, override_weights_file=override_weights_file, **model_kwargs)
        self.prefix_caching = prefix_caching

    @classmethod
    def _make_model(cls, pretrained_model_name_or_path: str, *, override_weights_file: str = None, **kwargs) -> GPT2LMHeadModel:
        return cached_transformers.get(AutoModelForCausalLM, pretrained_model_name_or_path, False, override_weights_file=override_weights_file)

    def _run_loglikelihood(
        self,
        tuples: Sequence[Tuple[str, str]],
        model: _Model,
        tokenizer: _Tokenizer,
        batch_size: int = 32,
    ) -> Sequence[float]:
        cache = CacheData() if self.prefix_caching else None

        tokenized_contexts = tokenizer([t[0] for t in tuples])
        tokenized_continuations = tokenizer([t[1] for t in tuples])

        self._final_truncatation(
            tokenized_contexts, tokenized_continuations, tokenizer.model_max_length
        )

        ordered_indices = self._reorder_instances(
            tokenized_contexts, tokenized_continuations, cache
        )

        # transpose the token ids so we can access them one instance at a time
        cc_pairs: List[Dict[str, Tuple[torch.Tensor, torch.Tensor]]] = []
        assert tokenized_contexts.keys() == tokenized_continuations.keys()
        for field_name in tokenized_contexts.keys():
            contexts = tokenized_contexts[field_name]
            continuations = tokenized_continuations[field_name]
            assert len(contexts) == len(continuations)
            for i, (context, continuation) in enumerate(zip(contexts, continuations)):
                if len(cc_pairs) <= i:
                    cc_pairs.append({})
                if len(context) == 0:
                    context = [tokenizer.eos_token_id]
                cc_pairs[i][field_name] = (
                    torch.tensor(context, dtype=torch.long),
                    torch.tensor(continuation, dtype=torch.long)
                )

        # actually do the processing
        results: List[Optional[float]] = [None] * len(ordered_indices)
        with torch.inference_mode():
            batches_of_indices = more_itertools.chunked(
                Tqdm.tqdm(ordered_indices, desc="Running log-likelihood queries"),
                batch_size)
            for batch_of_indices in batches_of_indices:
<<<<<<< HEAD
                inputs, input_lengths, batch_contexts, batch_continuations = self._get_inputs(batch_of_indices, cc_pairs, model, cache)
                batch_logits = log_softmax(model(**inputs)[0], dim=-1).cpu()
=======
                unpadded_batch = collections.defaultdict(list)
                input_lengths = []
                batch_contexts = []
                batch_continuations = []
                for index in batch_of_indices:
                    for field_name, (context_ids, continuation_ids) in cc_pairs[index].items():
                        ids = torch.cat([context_ids, continuation_ids])
                        ids = ids[-(tokenizer.model_max_length+1):][:-1]
                        unpadded_batch[field_name].append(ids)

                    input_lengths.append(len(unpadded_batch["input_ids"][-1]))
                    batch_contexts.append(cc_pairs[index]["input_ids"][0])
                    batch_continuations.append(cc_pairs[index]["input_ids"][1])

                padded_batch = {
                    field_name: pad_sequence(tensors, batch_first=True).to(model.device)
                    for field_name, tensors in unpadded_batch.items()
                }

                batch_logits = log_softmax(model(**padded_batch)[0], dim=-1)
>>>>>>> fda84333
                z = zip(batch_of_indices, batch_logits, input_lengths, batch_contexts, batch_continuations)
                for i, instance_logits, input_length, instance_context, instance_continuation in z:
                    assert input_length-len(instance_continuation) >=0
                    instance_logits = instance_logits[input_length-len(instance_continuation):input_length]
                    instance_logits = torch.gather(instance_logits, 1, instance_continuation.unsqueeze(-1).to(model.device))
                    denom = len(tuples[i][1]) if self.likelihood_averaging == 'char' else len(instance_continuation)
                    results[i] = float(instance_logits.sum()) / denom

        assert None not in results
        return cast(Sequence[float], results)

    def _final_truncatation(self, tokenized_contexts: BatchEncoding, tokenized_continuations: BatchEncoding, model_max_length: int):
        """ Apply a last pass of truncation on the concatenated inputs to make sure it fits in the model_max_length"""
        assert len(tokenized_contexts['input_ids']) == len(tokenized_continuations['input_ids'])
        for i in range(len(tokenized_contexts['input_ids'])):
            context_len = len(tokenized_contexts['input_ids'][i])
            cont_len = len(tokenized_continuations['input_ids'][i])
            assert cont_len < model_max_length
            if context_len +  cont_len > model_max_length:
                tokenized_contexts['input_ids'][i] = tokenized_contexts['input_ids'][i][-model_max_length + cont_len:]
                tokenized_contexts['attention_mask'][i] = tokenized_contexts['attention_mask'][i][-model_max_length + cont_len:]
    
    def _reorder_instances(self, tokenized_contexts: BatchEncoding, tokenized_continuations: BatchEncoding, cache: CacheData = None) -> Sequence[int]:
        if self.prefix_caching:
            assert cache is not None, 'prefix reordering requires a CacheData object'
            return self._reorder_by_prefix(tokenized_contexts, tokenized_continuations, cache)
        else:
            return self._reorder_by_longest(tokenized_contexts, tokenized_continuations)
    
    def _reorder_by_prefix(self, tokenized_contexts: BatchEncoding, tokenized_continuations: BatchEncoding, cache: CacheData) -> Sequence[int]:
        combined_ids = [context + continuation for context, continuation in zip(tokenized_contexts['input_ids'], tokenized_continuations['input_ids'])]
        cache.longest_prefix_to_indices = self._greedy_assign_prefix_by_total_coverage(combined_ids)
        cache.indices_to_longest_prefix = OrderedDict()
        # secondarily sort by length so that largest batches that may cause memory overflow are likely come early
        for prefix in sorted(cache.longest_prefix_to_indices.keys(), key = lambda x : -len(x)):
            # sequence indices for each prefix are already sorted by length from reading trie from leaf to root
            for index in cache.longest_prefix_to_indices[prefix]:
                cache.indices_to_longest_prefix[index] = prefix
        return list(cache.indices_to_longest_prefix.keys())
    
    def _greedy_assign_prefix_by_total_coverage(self, sequences: Sequence[Sequence[int]]) -> Dict[Sequence[Optional[int]],Sequence[int]]:
        """Returns a Dict of prefixes and the sequence indices assigned to them. Sorts possible prefixes by total tokens covered in 
        subsequences and assigns sequences to the first prefix they appear in. PrefixTrie only tracks subsequences after a minimum 
        track_after_depth so short coincidental overlaps are be ignored."""
        longest_prefix_to_indices: Dict[Sequence[Optional[int]],Sequence[int]] = {}
        trie = PrefixTrie(sequences)
        leaves = trie.get_leaf_nodes()
        leaves_sequences = [tuple(leaf.get_sequence()) for leaf in leaves]
        leaves_and_sequences = Tqdm.tqdm(zip(leaves_sequences, leaves), desc="Finding prefixes", total=len(leaves))
        leaves2prefixes = {leaf_sequence:leaf.get_subsequences() for leaf_sequence, leaf in leaves_and_sequences}

        # greedily assign sequences to prefixes with top total coverage
        indices_already_assigned = set()
        for leaf_sequence in sorted(leaves_sequences, key=lambda leaf_sequence : -leaves2prefixes[leaf_sequence][1]):
            prefix_indices, _ = leaves2prefixes[leaf_sequence]
            prefix_indices = [prefix_index for prefix_index in prefix_indices if prefix_index not in indices_already_assigned]
            indices_already_assigned.update(prefix_indices)
            if len(prefix_indices) > 0:
                longest_prefix_to_indices[leaf_sequence] = tuple(prefix_indices)

        return longest_prefix_to_indices

    def _reorder_by_longest(self, tokenized_contexts: BatchEncoding, tokenized_continuations: BatchEncoding) -> Sequence[int]:
        assert len(tokenized_contexts['input_ids']) == len(tokenized_continuations['input_ids'])
        lengths = torch.tensor([
            len(tokenized_contexts["input_ids"][i]) + len(tokenized_continuations["input_ids"][i])
            for i in range(len(tokenized_contexts['input_ids']))
        ], dtype=torch.int)
        return torch.argsort(lengths, descending=True).tolist()

    def _get_inputs(self, batch_of_indices: Sequence[int], cc_pairs: List[Dict[str, Tuple[torch.Tensor, torch.Tensor]]], model: _Model, cache: CacheData = None):
        if self.prefix_caching:
            assert cache is not None
            return self._get_inputs_with_cache(batch_of_indices, cc_pairs, model, cache)
        else:
            return self._get_inputs_without_cache(batch_of_indices, cc_pairs, model)
            

    def _get_inputs_with_cache(self, batch_of_indices: Sequence[int], cc_pairs: List[Dict[str, Tuple[torch.Tensor, torch.Tensor]]], model: _Model, cache: CacheData):
        assert cache.indices_to_longest_prefix is not None
        prefixes = [cache.indices_to_longest_prefix[index] for index in batch_of_indices]
        prefix2cache = OrderedDict()

        # compute prefixes
        if prefixes[0] == cache.cached_sequence:
            prefix2cache[prefixes[0]] = cache.cached_past_key_values

        uncached_prefixes = list(set(prefix for prefix in prefixes if prefix not in prefix2cache)) # ordering must be fixed
        if len(uncached_prefixes) > 0:
            unpadded_prefixes = [torch.tensor(prefix) for prefix in uncached_prefixes]
            unpadded_prefix_mask = [torch.ones_like(prefix) for prefix in unpadded_prefixes]
            padded_prefixes = pad_sequence(unpadded_prefixes, batch_first=True).to(model.device)
            padded_prefix_masks = pad_sequence(unpadded_prefix_mask, batch_first=True, padding_value=0.0).to(model.device)
            past_key_values = model(input_ids=padded_prefixes, attention_mask=padded_prefix_masks).past_key_values
            # tensor(layers, keys/values, batch_size, num_heads, sequence_len, embed_size_per_head)
            past_key_values = torch.stack(tuple(torch.stack(past_key_values[i]) for i in range(len(past_key_values))))
            for i, prefix in enumerate(uncached_prefixes):
                # tensor(layers, keys/values, num_heads, sequence_len, embed_size_per_head)
                prefix2cache[prefix] = past_key_values[:,:,i,:,:len(prefix),:]

        # update cache with last one retrieved since instances come in order by common prefix
        cache.cached_sequence = prefixes[-1]
        cache.cached_past_key_values = prefix2cache[prefixes[-1]]

        # pad and mask batched past_key_values
        unpadded_past_keys_values = [prefix2cache[prefix] for prefix in prefixes]
        unpadded_past_keys_values_attn_mask = []
        # only use the prefixed part of past_key_values that is present in the instance
        for prefix_idx, cc_pairs_idx in enumerate(batch_of_indices):
            is_identical = True
            for tok_idx, tok in enumerate(cc_pairs[cc_pairs_idx]['input_ids'][0]):
                if tok.item() != prefixes[prefix_idx][tok_idx]:
                    unpadded_past_keys_values_attn_mask.append(torch.tensor([1] * tok_idx, dtype=torch.int64))
                    is_identical = False
                    break
            if is_identical:
                # Avoid empty input by leaving last token of context for input because continuations drop one token for right shift
                max_prefix_len = len(cc_pairs[cc_pairs_idx]['input_ids'][0]) - 1
                unpadded_past_keys_values_attn_mask.append(torch.tensor([1] * max_prefix_len, dtype=torch.int64))
        
        # past_keys_values needs its own attention mask
        padded_past_keys_values_attn_mask = pad_sequence(unpadded_past_keys_values_attn_mask, batch_first=True, padding_value=0)
        cache_lengths = [mask.sum().item() for mask in padded_past_keys_values_attn_mask]
        max_past_key_value_len = max(cache_lengths)

        # pad and truncate past_keys_values to longest actually used
        unpadded_past_keys_values = [t.transpose(0,-2) for t in unpadded_past_keys_values]
        padded_past_keys_values = pad_sequence(unpadded_past_keys_values, batch_first=True)
        padded_past_keys_values = padded_past_keys_values.permute((4, 2, 0, 3, 1, 5))
        # tensor(layers, keys/values, batch_size, num_heads, sequence_len, embed_size_per_head)
        padded_past_keys_values = padded_past_keys_values[:,:,:,:,:max_past_key_value_len]

        # make input_ids by removing whatever parts of past_key_values are present
        unpadded_input_ids = []
        input_lengths = []
        batch_contexts = []
        batch_continuations = []

        for prefix_idx, cc_pairs_idx in enumerate(batch_of_indices):
            context_ids, continuation_ids = cc_pairs[cc_pairs_idx]['input_ids']
            ids = torch.cat([context_ids, continuation_ids])[:-1]
            ids = ids[cache_lengths[prefix_idx]:]

            # used to find logits specifically for continuation
            input_lengths.append(len(ids))
            batch_contexts.append(cc_pairs[cc_pairs_idx]["input_ids"][0])
            batch_continuations.append(cc_pairs[cc_pairs_idx]["input_ids"][1])

            unpadded_input_ids.append(ids)

        # batch and pad and make attention mask
        unpadded_attn_mask = [torch.ones_like(t) for t in unpadded_input_ids]
        padded_attn_mask = pad_sequence(unpadded_attn_mask, batch_first=True, padding_value=0)
        padded_input_ids = pad_sequence(unpadded_input_ids, batch_first=True)

        # combine the attention masks
        full_attn_mask = torch.cat((padded_past_keys_values_attn_mask, padded_attn_mask), dim=1)
        assert full_attn_mask.shape[1] <= model.config.n_positions, "Presently batches with wide range of prefix and input lengths are not supported due overrun of max model size"

        # make position_ids
        max_input_len = padded_input_ids.shape[-1]
        position_ids = torch.stack([torch.arange(cache_length, cache_length + max_input_len) for cache_length in cache_lengths], dim=0)
        position_ids = position_ids * padded_attn_mask
        assert (position_ids < model.config.n_positions).all()

        inputs = {
            'input_ids': padded_input_ids.to(model.device),
            'past_key_values': padded_past_keys_values,
            'attention_mask': full_attn_mask.to(model.device),
            'position_ids': position_ids.to(model.device)
        }

        return inputs, input_lengths, batch_contexts, batch_continuations
    
    def _get_inputs_without_cache(self, batch_of_indices: Sequence[int], cc_pairs: List[Dict[str, Tuple[torch.Tensor, torch.Tensor]]], model: _Model):
        unpadded_batch = collections.defaultdict(list)
        input_lengths = []
        batch_contexts = []
        batch_continuations = []

        for index in batch_of_indices:
            for field_name, (context_ids, continuation_ids) in cc_pairs[index].items():
                ids = torch.cat([context_ids, continuation_ids])[:-1]
                unpadded_batch[field_name].append(ids)

            input_lengths.append(len(unpadded_batch["input_ids"][-1]))
            batch_contexts.append(cc_pairs[index]["input_ids"][0])
            batch_continuations.append(cc_pairs[index]["input_ids"][1])

        padded_batch = {
            field_name: pad_sequence(tensors, batch_first=True).to(model.device)
            for field_name, tensors in unpadded_batch.items()
        }
        return padded_batch, input_lengths, batch_contexts, batch_continuations<|MERGE_RESOLUTION|>--- conflicted
+++ resolved
@@ -348,36 +348,13 @@
                 Tqdm.tqdm(ordered_indices, desc="Running log-likelihood queries"),
                 batch_size)
             for batch_of_indices in batches_of_indices:
-<<<<<<< HEAD
                 inputs, input_lengths, batch_contexts, batch_continuations = self._get_inputs(batch_of_indices, cc_pairs, model, cache)
                 batch_logits = log_softmax(model(**inputs)[0], dim=-1).cpu()
-=======
-                unpadded_batch = collections.defaultdict(list)
-                input_lengths = []
-                batch_contexts = []
-                batch_continuations = []
-                for index in batch_of_indices:
-                    for field_name, (context_ids, continuation_ids) in cc_pairs[index].items():
-                        ids = torch.cat([context_ids, continuation_ids])
-                        ids = ids[-(tokenizer.model_max_length+1):][:-1]
-                        unpadded_batch[field_name].append(ids)
-
-                    input_lengths.append(len(unpadded_batch["input_ids"][-1]))
-                    batch_contexts.append(cc_pairs[index]["input_ids"][0])
-                    batch_continuations.append(cc_pairs[index]["input_ids"][1])
-
-                padded_batch = {
-                    field_name: pad_sequence(tensors, batch_first=True).to(model.device)
-                    for field_name, tensors in unpadded_batch.items()
-                }
-
-                batch_logits = log_softmax(model(**padded_batch)[0], dim=-1)
->>>>>>> fda84333
                 z = zip(batch_of_indices, batch_logits, input_lengths, batch_contexts, batch_continuations)
                 for i, instance_logits, input_length, instance_context, instance_continuation in z:
                     assert input_length-len(instance_continuation) >=0
                     instance_logits = instance_logits[input_length-len(instance_continuation):input_length]
-                    instance_logits = torch.gather(instance_logits, 1, instance_continuation.unsqueeze(-1).to(model.device))
+                    instance_logits = torch.gather(instance_logits, 1, instance_continuation.unsqueeze(-1))
                     denom = len(tuples[i][1]) if self.likelihood_averaging == 'char' else len(instance_continuation)
                     results[i] = float(instance_logits.sum()) / denom
 
