import collections
from dataclasses import dataclass
from typing import Dict, Any, List, OrderedDict, Tuple, Sequence, Iterator, Union, Mapping, Optional, cast, Callable

import more_itertools
import torch
from tango.common import Tqdm
from tango.integrations.torch.util import resolve_device
from torch import log_softmax
from torch.nn.utils.rnn import pad_sequence
from transformers import AutoModelForCausalLM, AutoModelForSeq2SeqLM, T5ForConditionalGeneration, GPT2LMHeadModel, \
    AutoTokenizer, GPT2Tokenizer, T5TokenizerFast, BatchEncoding

from catwalk import cached_transformers
from catwalk.model import Model, TrainableModel, Instance
from catwalk.task import Task, InstanceFormat, RankClassificationInstance
from catwalk.utils import PrefixTrie

_Model = Union[T5ForConditionalGeneration, GPT2LMHeadModel]
_Tokenizer = Union[T5TokenizerFast, GPT2Tokenizer]


class RankClassificationModel(Model):
    VERSION = "001nul"

<<<<<<< HEAD
    def __init__(self, pretrained_model_name_or_path: str, override_weights_file: str = None):
        self.pretrained_model_name_or_path = pretrained_model_name_or_path
        self.override_weights_file = override_weights_file
=======
    def __init__(self, pretrained_model_name_or_path: str, *, likelihood_avging: str = 'char'):
        assert likelihood_avging in {'char', 'tok'}
        self.pretrained_model_name_or_path = pretrained_model_name_or_path
        self.likelihood_avging = likelihood_avging
>>>>>>> c7c62a17

    @classmethod
    def _make_model(cls, pretrained_model_name_or_path: str, override_weights_file: str = None) -> _Model:
        raise NotImplementedError

    def predict(  # type: ignore
        self,
        task: Task,
        instances: Sequence[Dict[str, Any]],
        *,
        batch_size: int = 32,
        max_instances_in_memory: int = 32 * 1024,
        num_shots: int = 0,
        fewshot_seed: int = None
    ) -> Iterator[Dict[str, Any]]:
        device = resolve_device()
        model = self._make_model(self.pretrained_model_name_or_path, self.override_weights_file).to(device).eval()
        tokenizer = cached_transformers.get_tokenizer(AutoTokenizer, self.pretrained_model_name_or_path)

        for instance_chunk in more_itertools.chunked(instances, max_instances_in_memory):
            yield from self.predict_chunk(
                task,
                instance_chunk,
                model,
                tokenizer,
                batch_size=batch_size,
                num_shots=num_shots,
                fewshot_seed=fewshot_seed
            )

    def predict_chunk(
        self,
        task: Task,
        instances: Sequence[Dict[str, Any]],
        model: _Model,
        tokenizer: _Tokenizer,
        batch_size: int = 32,
        num_shots: int = 0,
        fewshot_seed: int = None
    ) -> Iterator[Dict[str, Any]]:
        instance_index_to_tuple_indices: Mapping[int, List[int]] = collections.defaultdict(list)
        tuples: List[Tuple[str, str]] = []
        rc_instances: List[RankClassificationInstance] = [
            task.convert_instance(
                instance,
                InstanceFormat.RANK_CLASSIFICATION,
                fewshot_instances=task.get_fewshot_instances(num_shots, random_seed=fewshot_seed if fewshot_seed is not None else i, exceptions=instance))
            for i, instance in enumerate(instances)
        ]

        # get all the tuples
        for instance_index, instance in enumerate(rc_instances):
            for instance_request in instance.choices:
                instance_index_to_tuple_indices[instance_index].append(len(tuples))
                tuples.append(instance_request)

        # run the requests
        results = self._run_loglikelihood(tuples, model, tokenizer, batch_size)

        # collect the results
        for instance_index, instance in enumerate(rc_instances):
            tuple_indices = instance_index_to_tuple_indices[instance_index]
            results_for_instance = [results[i] for i in tuple_indices]
            result_tensor = torch.tensor(results_for_instance)
            metric_args = (result_tensor, instance.correct_choice)
            yield {
                "acc": metric_args,
                "f1": metric_args,
                "precision": metric_args,
                "recall": metric_args,
            }

    def _run_loglikelihood(
        self,
        tuples: Sequence[Tuple[str, str]],
        model: _Model,
        tokenizer: _Tokenizer,
        batch_size: int = 32,
    ) -> Sequence[float]:
        raise NotImplementedError

    def trainable_copy(self) -> TrainableModel:
        return TrainableRankClassificationModel(
            self._make_model(self.pretrained_model_name_or_path),
            cached_transformers.get_tokenizer(AutoTokenizer, self.pretrained_model_name_or_path),
            self.predict_chunk
        )


class TrainableRankClassificationModel(TrainableModel):
    def __init__(self, model: _Model, tokenizer: _Tokenizer, predict_chunk_fn: Callable):
        super().__init__(model)
        self.model = model
        self.tokenizer = tokenizer
        self.predict_chunk = predict_chunk_fn
        self.tokenizer.pad_token = self.tokenizer.eos_token

    def predict(  # type: ignore
        self,
        task: Task,
        instances: Sequence[Dict[str, Any]],
        *,
        batch_size: int = 32,
        max_instances_in_memory: int = 32 * 1024,
        num_shots: int = 0
    ) -> Iterator[Dict[str, Any]]:
        training_mode = self.model.training
        try:
            self.model.eval()
            for instance_chunk in more_itertools.chunked(instances, max_instances_in_memory):
                yield from self.predict_chunk(
                    task,
                    instance_chunk,
                    self.model,
                    self.tokenizer,
                    batch_size=batch_size,
                    num_shots=num_shots)
        finally:
            self.model.train(training_mode)

    def collate_for_training(self, instances: Sequence[Tuple[Task, Instance]]) -> Any:
        rc_instances = (
            task.convert_instance(instance, InstanceFormat.RANK_CLASSIFICATION)
            for task, instance in instances
        )
        correct_strings = [
            rc.choices[rc.correct_choice]
            for rc in rc_instances
        ]
        tokenized_strings = self.tokenizer(
            correct_strings,
            padding=True,
            truncation=True,
            pad_to_multiple_of=8,
            return_tensors='pt',
            is_split_into_words=False)
        tokenized_strings['labels'] = torch.full_like(tokenized_strings.input_ids, -100)
        for i, label in enumerate(tokenized_strings.labels):
            mask = [s == 1 for s in tokenized_strings.sequence_ids(i)]
            label[mask] = tokenized_strings.input_ids[i, mask]
        return {
            key: tensor.to(self.model.device)
            for key, tensor in tokenized_strings.items()
        }


@Model.register("rc::encoder_decoder")
class EncoderDecoderRCModel(RankClassificationModel):
    @classmethod
    def _make_model(cls, pretrained_model_name_or_path: str, override_weights_file: str = None) -> T5ForConditionalGeneration:
        return cached_transformers.get(AutoModelForSeq2SeqLM, pretrained_model_name_or_path, False, override_weights_file=override_weights_file)

    def _run_loglikelihood(
        self,
        tuples: Sequence[Tuple[str, str]],
        model: _Model,
        tokenizer: _Tokenizer,
        batch_size: int = 32,
    ) -> Sequence[float]:
        encoder_inputs = tokenizer([t[0] for t in tuples])
        model_inputs: List[Dict[str, torch.Tensor]] = []
        for field_name, encoder_input in encoder_inputs.items():
            for i, input_as_list in enumerate(encoder_input):
                if len(model_inputs) <= i:
                    model_inputs.append({})
                model_inputs[i][field_name] = torch.tensor(input_as_list, dtype=torch.long)
        del encoder_inputs

        with tokenizer.as_target_tokenizer():
            decoder_inputs = tokenizer([r[1] for r in tuples], return_attention_mask=False)
        for i, input_as_list in enumerate(decoder_inputs['input_ids']):
            input_as_list = input_as_list[:-1]      # remove the EOS token
            model_inputs[i]["labels"] = torch.tensor(input_as_list, dtype=torch.long)
        del decoder_inputs

        # find out the order to process sequences in
        lengths = torch.tensor([
            len(model_input["input_ids"])
            for model_input in model_inputs
        ], dtype=torch.int)
        ordered_indices = torch.argsort(lengths, descending=True)
        del lengths

        # actually do the processing
        results: List[Optional[float]] = [None] * len(ordered_indices)
        with torch.inference_mode():
            batches_of_indices = more_itertools.chunked(
                Tqdm.tqdm(ordered_indices, desc="Running log-likelihood queries"),
                batch_size)
            for batch_of_indices in batches_of_indices:
                unpadded_batch = collections.defaultdict(list)
                for index in batch_of_indices:
                    for field_name, model_input in model_inputs[index].items():
                        unpadded_batch[field_name].append(model_input)
                padded_batch = {
                    field_name: pad_sequence(tensors, batch_first=True).to(model.device)
                    for field_name, tensors in unpadded_batch.items()
                }

                batch_logits = log_softmax(model(**padded_batch).logits, dim=-1).cpu()

                for i, instance_logits, decoder_input_ids in zip(batch_of_indices, batch_logits, unpadded_batch["labels"]):
                    instance_logits = instance_logits[:len(decoder_input_ids)]
                    instance_logits = torch.gather(instance_logits, 1, decoder_input_ids.unsqueeze(-1))
                    denom = len(tuples[i][1]) if self.likelihood_avging == 'char' else len(decoder_input_ids)
                    results[i] = float(instance_logits.sum()) / denom

        assert None not in results
        return cast(Sequence[float], results)


@dataclass
class CacheData:
    cached_sequence: Optional[Sequence[Optional[int]]] = None
    cached_past_key_values: torch.Tensor = None
    longest_prefix_to_indices: Optional[Dict[Sequence[Optional[int]],Sequence[int]]] = None
    indices_to_longest_prefix: Optional[OrderedDict[int,Sequence[Optional[int]]]] = None

@Model.register("rc::decoder_only")
class DecoderOnlyRCModel(RankClassificationModel):
    def __init__(self, pretrained_model_name_or_path: str, *, override_weights_file: str = None, prefix_caching: bool = False):
        """
        # Parameters

        pretrained_model_name_or_path : `str`
            The name of the transformer, for example `"gpt2-large"`
        override_weights_file : `str`, optional (default = `None`)
            If set, this specifies a file from which to load alternate weights that override the
            weights from huggingface. The file is expected to contain a PyTorch `state_dict`, created
            with `torch.save()`.
        prefix_caching : `bool`, optional (default = `False`)
            If set to True uses a caching strategy that improves performance when many inputs in a task 
            share prefixes. This orders the dataset by common prefixes and caches the current shared prefix.
        """
        super().__init__(pretrained_model_name_or_path, override_weights_file=override_weights_file)
        self.prefix_caching = prefix_caching

    @classmethod
    def _make_model(cls, pretrained_model_name_or_path: str, override_weights_file: str = None) -> GPT2LMHeadModel:
        return cached_transformers.get(AutoModelForCausalLM, pretrained_model_name_or_path, False, override_weights_file=override_weights_file)

    def _run_loglikelihood(
        self,
        tuples: Sequence[Tuple[str, str]],
        model: _Model,
        tokenizer: _Tokenizer,
        batch_size: int = 32,
    ) -> Sequence[float]:
        cache = CacheData() if self.prefix_caching else None

        tokenized_contexts = tokenizer([t[0] for t in tuples])
        tokenized_continuations = tokenizer([t[1] for t in tuples])

        self._final_truncatation(
            tokenized_contexts, tokenized_continuations, tokenizer.model_max_length
        )

        ordered_indices = self._reorder_instances(
            tokenized_contexts, tokenized_continuations, cache
        )

        # transpose the token ids so we can access them one instance at a time
        cc_pairs: List[Dict[str, Tuple[torch.Tensor, torch.Tensor]]] = []
        assert tokenized_contexts.keys() == tokenized_continuations.keys()
        for field_name in tokenized_contexts.keys():
            contexts = tokenized_contexts[field_name]
            continuations = tokenized_continuations[field_name]
            assert len(contexts) == len(continuations)
            for i, (context, continuation) in enumerate(zip(contexts, continuations)):
                if len(cc_pairs) <= i:
                    cc_pairs.append({})
                if len(context) == 0:
                    context = [tokenizer.eos_token_id]
                cc_pairs[i][field_name] = (
                    torch.tensor(context, dtype=torch.long),
                    torch.tensor(continuation, dtype=torch.long)
                )

        # actually do the processing
        results: List[Optional[float]] = [None] * len(ordered_indices)
        with torch.inference_mode():
            batches_of_indices = more_itertools.chunked(
                Tqdm.tqdm(ordered_indices, desc="Running log-likelihood queries"),
                batch_size)
            for batch_of_indices in batches_of_indices:
                inputs, input_lengths, batch_contexts, batch_continuations = self._get_inputs(batch_of_indices, cc_pairs, model, cache)
                batch_logits = log_softmax(model(**inputs)[0], dim=-1).cpu()
                z = zip(batch_of_indices, batch_logits, input_lengths, batch_contexts, batch_continuations)
                for i, instance_logits, input_length, instance_context, instance_continuation in z:
                    assert input_length-len(instance_continuation) >=0
                    instance_logits = instance_logits[input_length-len(instance_continuation):input_length]
                    instance_logits = torch.gather(instance_logits, 1, instance_continuation.unsqueeze(-1))
                    denom = len(tuples[i][1]) if self.likelihood_avging == 'char' else len(instance_continuation)
                    results[i] = float(instance_logits.sum()) / denom

        assert None not in results
        return cast(Sequence[float], results)

    def _final_truncatation(self, tokenized_contexts: BatchEncoding, tokenized_continuations: BatchEncoding, model_max_length: int):
        """ Apply a last pass of truncation on the concatenated inputs to make sure it fits in the model_max_length"""
        assert len(tokenized_contexts['input_ids']) == len(tokenized_continuations['input_ids'])
        for i in range(len(tokenized_contexts['input_ids'])):
            context_len = len(tokenized_contexts['input_ids'][i])
            cont_len = len(tokenized_continuations['input_ids'][i])
            assert cont_len < model_max_length
            if context_len +  cont_len > model_max_length:
                tokenized_contexts['input_ids'][i] = tokenized_contexts['input_ids'][i][-model_max_length + cont_len:]
                tokenized_contexts['attention_mask'][i] = tokenized_contexts['attention_mask'][i][-model_max_length + cont_len:]
    
    def _reorder_instances(self, tokenized_contexts: BatchEncoding, tokenized_continuations: BatchEncoding, cache: CacheData = None) -> Sequence[int]:
        if self.prefix_caching:
            assert cache is not None, 'prefix reordering requires a CacheData object'
            return self._reorder_by_prefix(tokenized_contexts, tokenized_continuations, cache)
        else:
            return self._reorder_by_longest(tokenized_contexts, tokenized_continuations)
    
    def _reorder_by_prefix(self, tokenized_contexts: BatchEncoding, tokenized_continuations: BatchEncoding, cache: CacheData) -> Sequence[int]:
        combined_ids = [context + continuation for context, continuation in zip(tokenized_contexts['input_ids'], tokenized_continuations['input_ids'])]
        cache.longest_prefix_to_indices = self._greedy_assign_prefix_by_total_coverage(combined_ids)
        cache.indices_to_longest_prefix = OrderedDict()
        # secondarily sort by length so that largest batches that may cause memory overflow are likely come early
        for prefix in sorted(cache.longest_prefix_to_indices.keys(), key = lambda x : -len(x)):
            # sequence indices for each prefix are already sorted by length from reading trie from leaf to root
            for index in cache.longest_prefix_to_indices[prefix]:
                cache.indices_to_longest_prefix[index] = prefix
        return list(cache.indices_to_longest_prefix.keys())
    
    def _greedy_assign_prefix_by_total_coverage(self, sequences: Sequence[Sequence[int]]) -> Dict[Sequence[Optional[int]],Sequence[int]]:
        """Returns a Dict of prefixes and the sequence indices assigned to them. Sorts possible prefixes by total tokens covered in 
        subsequences and assigns sequences to the first prefix they appear in. PrefixTrie only tracks subsequences after a minimum 
        track_after_depth so short coincidental overlaps are be ignored."""
        longest_prefix_to_indices: Dict[Sequence[Optional[int]],Sequence[int]] = {}
        trie = PrefixTrie(sequences)
        leaves = trie.get_leaf_nodes()
        leaves_sequences = [tuple(leaf.get_sequence()) for leaf in leaves]
        leaves_and_sequences = Tqdm.tqdm(zip(leaves_sequences, leaves), desc="Finding prefixes", total=len(leaves))
        leaves2prefixes = {leaf_sequence:leaf.get_subsequences() for leaf_sequence, leaf in leaves_and_sequences}

        # greedily assign sequences to prefixes with top total coverage
        indices_already_assigned = set()
        for leaf_sequence in sorted(leaves_sequences, key=lambda leaf_sequence : -leaves2prefixes[leaf_sequence][1]):
            prefix_indices, _ = leaves2prefixes[leaf_sequence]
            prefix_indices = [prefix_index for prefix_index in prefix_indices if prefix_index not in indices_already_assigned]
            indices_already_assigned.update(prefix_indices)
            if len(prefix_indices) > 0:
                longest_prefix_to_indices[leaf_sequence] = tuple(prefix_indices)

        return longest_prefix_to_indices

    def _reorder_by_longest(self, tokenized_contexts: BatchEncoding, tokenized_continuations: BatchEncoding) -> Sequence[int]:
        assert len(tokenized_contexts['input_ids']) == len(tokenized_continuations['input_ids'])
        lengths = torch.tensor([
            len(tokenized_contexts["input_ids"][i]) + len(tokenized_continuations["input_ids"][i])
            for i in range(len(tokenized_contexts['input_ids']))
        ], dtype=torch.int)
        return torch.argsort(lengths, descending=True).tolist()

    def _get_inputs(self, batch_of_indices: Sequence[int], cc_pairs: List[Dict[str, Tuple[torch.Tensor, torch.Tensor]]], model: _Model, cache: CacheData = None):
        if self.prefix_caching:
            assert cache is not None
            return self._get_inputs_with_cache(batch_of_indices, cc_pairs, model, cache)
        else:
            return self._get_inputs_without_cache(batch_of_indices, cc_pairs, model)
            

    def _get_inputs_with_cache(self, batch_of_indices: Sequence[int], cc_pairs: List[Dict[str, Tuple[torch.Tensor, torch.Tensor]]], model: _Model, cache: CacheData):
        assert cache.indices_to_longest_prefix is not None
        prefixes = [cache.indices_to_longest_prefix[index] for index in batch_of_indices]
        prefix2cache = OrderedDict()

        # compute prefixes
        for prefix in set(prefixes):
            if prefix == cache.cached_sequence:
                past_key_values = cache.cached_past_key_values
            else:
                past_key_values = model(input_ids=torch.tensor(prefix).to(model.device)).past_key_values
                # tensor(layers, keys/values, batch_size, num_heads, sequence_len, embed_size_per_head)
                past_key_values = torch.stack(tuple(torch.stack(past_key_values[i]) for i in range(len(past_key_values))))
                # tensor(layers, keys/values, num_heads, sequence_len, embed_size_per_head)
                past_key_values = past_key_values.squeeze(2)
            prefix2cache[prefix] = past_key_values

        # update cache with last one retrieved since instances come in order by common prefix
        cache.cached_sequence, cache.cached_past_key_values = list(prefix2cache.items())[-1]

        # pad and mask batched past_key_values
        unpadded_past_keys_values = [prefix2cache[prefix] for prefix in prefixes]
        unpadded_past_keys_values_attn_mask = []
        # only use the prefixed part of past_key_values that is present in the instance
        for prefix_idx, cc_pairs_idx in enumerate(batch_of_indices):
            is_identical = True
            for tok_idx, tok in enumerate(cc_pairs[cc_pairs_idx]['input_ids'][0]):
                if tok.item() != prefixes[prefix_idx][tok_idx]:
                    unpadded_past_keys_values_attn_mask.append(torch.tensor([1] * tok_idx, dtype=torch.int64))
                    is_identical = False
                    break
            if is_identical:
                # Avoid empty input by leaving last token of context for input because continuations drop one token for right shift
                max_prefix_len = len(cc_pairs[cc_pairs_idx]['input_ids'][0]) - 1
                unpadded_past_keys_values_attn_mask.append(torch.tensor([1] * max_prefix_len, dtype=torch.int64))
        
        # past_keys_values needs its own attention mask
        padded_past_keys_values_attn_mask = pad_sequence(unpadded_past_keys_values_attn_mask, batch_first=True, padding_value=0)
        cache_lengths = [mask.sum().item() for mask in padded_past_keys_values_attn_mask]
        max_past_key_value_len = max(cache_lengths)

        # pad and truncate past_keys_values to longest actually used
        unpadded_past_keys_values = [t.transpose(0,-2) for t in unpadded_past_keys_values]
        padded_past_keys_values = pad_sequence(unpadded_past_keys_values, batch_first=True)
        padded_past_keys_values = padded_past_keys_values.permute((4, 2, 0, 3, 1, 5))
        # tensor(layers, keys/values, batch_size, num_heads, sequence_len, embed_size_per_head)
        padded_past_keys_values = padded_past_keys_values[:,:,:,:,:max_past_key_value_len]

        # make input_ids by removing whatever parts of past_key_values are present
        unpadded_input_ids = []
        input_lengths = []
        batch_contexts = []
        batch_continuations = []

        for prefix_idx, cc_pairs_idx in enumerate(batch_of_indices):
            context_ids, continuation_ids = cc_pairs[cc_pairs_idx]['input_ids']
            ids = torch.cat([context_ids, continuation_ids])[:-1]
            ids = ids[cache_lengths[prefix_idx]:]

            # used to find logits specifically for continuation
            input_lengths.append(len(ids))
            batch_contexts.append(cc_pairs[cc_pairs_idx]["input_ids"][0])
            batch_continuations.append(cc_pairs[cc_pairs_idx]["input_ids"][1])

            unpadded_input_ids.append(ids)

        # batch and pad and make attention mask
        unpadded_attn_mask = [torch.ones_like(t) for t in unpadded_input_ids]
        padded_attn_mask = pad_sequence(unpadded_attn_mask, batch_first=True, padding_value=0)
        padded_input_ids = pad_sequence(unpadded_input_ids, batch_first=True)

        # combine the attention masks
        full_attn_mask = torch.cat((padded_past_keys_values_attn_mask, padded_attn_mask), dim=1)
        assert full_attn_mask.shape[1] <= model.config.n_positions, "Presently batches with wide range of prefix and input lengths are not supported due overrun of max model size"

        # make position_ids
        max_input_len = padded_input_ids.shape[-1]
        position_ids = torch.stack([torch.arange(cache_length, cache_length + max_input_len) for cache_length in cache_lengths], dim=0)
        position_ids = position_ids * padded_attn_mask
        assert (position_ids < model.config.n_positions).all()

        inputs = {
            'input_ids': padded_input_ids.to(model.device),
            'past_key_values': padded_past_keys_values,
            'attention_mask': full_attn_mask.to(model.device),
            'position_ids': position_ids.to(model.device)
        }

        return inputs, input_lengths, batch_contexts, batch_continuations
    
    def _get_inputs_without_cache(self, batch_of_indices: Sequence[int], cc_pairs: List[Dict[str, Tuple[torch.Tensor, torch.Tensor]]], model: _Model):
        unpadded_batch = collections.defaultdict(list)
        input_lengths = []
        batch_contexts = []
        batch_continuations = []

        for index in batch_of_indices:
            for field_name, (context_ids, continuation_ids) in cc_pairs[index].items():
                ids = torch.cat([context_ids, continuation_ids])[:-1]
                unpadded_batch[field_name].append(ids)

            input_lengths.append(len(unpadded_batch["input_ids"][-1]))
            batch_contexts.append(cc_pairs[index]["input_ids"][0])
            batch_continuations.append(cc_pairs[index]["input_ids"][1])

        padded_batch = {
            field_name: pad_sequence(tensors, batch_first=True).to(model.device)
            for field_name, tensors in unpadded_batch.items()
        }
        return padded_batch, input_lengths, batch_contexts, batch_continuations<|MERGE_RESOLUTION|>--- conflicted
+++ resolved
@@ -23,16 +23,24 @@
 class RankClassificationModel(Model):
     VERSION = "001nul"
 
-<<<<<<< HEAD
-    def __init__(self, pretrained_model_name_or_path: str, override_weights_file: str = None):
-        self.pretrained_model_name_or_path = pretrained_model_name_or_path
-        self.override_weights_file = override_weights_file
-=======
-    def __init__(self, pretrained_model_name_or_path: str, *, likelihood_avging: str = 'char'):
+    def __init__(self, pretrained_model_name_or_path: str, *, likelihood_avging: str = 'char', override_weights_file: str = None):
+        """
+        # Parameters
+
+        pretrained_model_name_or_path : `str`
+            The name of the transformer, for example `"gpt2-large"`
+        likelihood_avging : `str`, optional (default = `char`)
+            The method for averaging the sum likelihood of the continuation. 'char' averages by 
+            character length, 'tok' averages by token length.
+        override_weights_file : `str`, optional (default = `None`)
+            If set, this specifies a file from which to load alternate weights that override the
+            weights from huggingface. The file is expected to contain a PyTorch `state_dict`, created
+            with `torch.save()`.
+        """
         assert likelihood_avging in {'char', 'tok'}
         self.pretrained_model_name_or_path = pretrained_model_name_or_path
         self.likelihood_avging = likelihood_avging
->>>>>>> c7c62a17
+        self.override_weights_file = override_weights_file
 
     @classmethod
     def _make_model(cls, pretrained_model_name_or_path: str, override_weights_file: str = None) -> _Model:
@@ -253,12 +261,22 @@
 
 @Model.register("rc::decoder_only")
 class DecoderOnlyRCModel(RankClassificationModel):
-    def __init__(self, pretrained_model_name_or_path: str, *, override_weights_file: str = None, prefix_caching: bool = False):
+    def __init__(
+        self,
+        pretrained_model_name_or_path: str,
+        *,
+        likelihood_avging: str = 'char',
+        override_weights_file: str = None,
+        prefix_caching: bool = False
+    ):
         """
         # Parameters
 
         pretrained_model_name_or_path : `str`
             The name of the transformer, for example `"gpt2-large"`
+        likelihood_avging : `str`, optional (default = `char`)
+            The method for averaging the sum likelihood of the continuation. 'char' averages by 
+            character length, 'tok' averages by token length.
         override_weights_file : `str`, optional (default = `None`)
             If set, this specifies a file from which to load alternate weights that override the
             weights from huggingface. The file is expected to contain a PyTorch `state_dict`, created
@@ -267,7 +285,7 @@
             If set to True uses a caching strategy that improves performance when many inputs in a task 
             share prefixes. This orders the dataset by common prefixes and caches the current shared prefix.
         """
-        super().__init__(pretrained_model_name_or_path, override_weights_file=override_weights_file)
+        super().__init__(pretrained_model_name_or_path, likelihood_avging=likelihood_avging, override_weights_file=override_weights_file)
         self.prefix_caching = prefix_caching
 
     @classmethod
