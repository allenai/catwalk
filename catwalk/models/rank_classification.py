import collections
from dataclasses import dataclass
from typing import Dict, Any, List, OrderedDict, Tuple, Sequence, Iterator, Union, Mapping, Optional, cast, Callable

import more_itertools
import torch
from tango.common import Tqdm
from tango.integrations.torch.util import resolve_device
from torch import log_softmax
from torch.nn.utils.rnn import pad_sequence
from transformers import AutoModelForCausalLM, AutoModelForSeq2SeqLM, T5ForConditionalGeneration, GPT2LMHeadModel, \
    AutoTokenizer, GPT2Tokenizer, T5TokenizerFast, BatchEncoding

from catwalk import cached_transformers
from catwalk.model import Model, TrainableModel, Instance
from catwalk.task import Task, InstanceFormat, RankClassificationInstance
from catwalk.utils import PrefixTrie

_Model = Union[T5ForConditionalGeneration, GPT2LMHeadModel]
_Tokenizer = Union[T5TokenizerFast, GPT2Tokenizer]


class RankClassificationModel(Model):
    VERSION = "001nul"

<<<<<<< HEAD
    def __init__(self, pretrained_model_name_or_path: str, *, likelihood_avging: str = 'char', override_weights_file: str = None):
        """
        # Parameters

        pretrained_model_name_or_path : `str`
            The name of the transformer, for example `"gpt2-large"`
        likelihood_avging : `str`, optional (default = `char`)
            The method for averaging the sum likelihood of the continuation. 'char' averages by 
            character length, 'tok' averages by token length.
        override_weights_file : `str`, optional (default = `None`)
            If set, this specifies a file from which to load alternate weights that override the
            weights from huggingface. The file is expected to contain a PyTorch `state_dict`, created
            with `torch.save()`.
        """
        assert likelihood_avging in {'char', 'tok'}
        self.pretrained_model_name_or_path = pretrained_model_name_or_path
        self.likelihood_avging = likelihood_avging
        self.override_weights_file = override_weights_file
=======
    def __init__(self, pretrained_model_name_or_path: str, *, likelihood_averaging: str = 'char'):
        assert likelihood_averaging in {'char', 'token'}
        self.pretrained_model_name_or_path = pretrained_model_name_or_path
        self.likelihood_averaging = likelihood_averaging
>>>>>>> e9f57427

    @classmethod
    def _make_model(cls, pretrained_model_name_or_path: str, override_weights_file: str = None) -> _Model:
        raise NotImplementedError

    def predict(  # type: ignore
        self,
        task: Task,
        instances: Sequence[Dict[str, Any]],
        *,
        batch_size: int = 32,
        max_instances_in_memory: int = 32 * 1024,
        num_shots: int = 0,
        fewshot_seed: int = None
    ) -> Iterator[Dict[str, Any]]:
        device = resolve_device()
        model = self._make_model(self.pretrained_model_name_or_path, self.override_weights_file).to(device).eval()
        tokenizer = cached_transformers.get_tokenizer(AutoTokenizer, self.pretrained_model_name_or_path)

        for instance_chunk in more_itertools.chunked(instances, max_instances_in_memory):
            yield from self.predict_chunk(
                task,
                instance_chunk,
                model,
                tokenizer,
                batch_size=batch_size,
                num_shots=num_shots,
                fewshot_seed=fewshot_seed
            )

    def predict_chunk(
        self,
        task: Task,
        instances: Sequence[Dict[str, Any]],
        model: _Model,
        tokenizer: _Tokenizer,
        batch_size: int = 32,
        num_shots: int = 0,
        fewshot_seed: int = None
    ) -> Iterator[Dict[str, Any]]:
        instance_index_to_tuple_indices: Mapping[int, List[int]] = collections.defaultdict(list)
        tuples: List[Tuple[str, str]] = []
        rc_instances: List[RankClassificationInstance] = [
            task.convert_instance(
                instance,
                InstanceFormat.RANK_CLASSIFICATION,
                fewshot_instances=task.get_fewshot_instances(num_shots, random_seed=fewshot_seed if fewshot_seed is not None else i, exceptions=instance))
            for i, instance in enumerate(instances)
        ]

        # get all the tuples
        for instance_index, instance in enumerate(rc_instances):
            for instance_request in instance.choices:
                instance_index_to_tuple_indices[instance_index].append(len(tuples))
                tuples.append(instance_request)

        # run the requests
        results = self._run_loglikelihood(tuples, model, tokenizer, batch_size)

        # collect the results
        for instance_index, instance in enumerate(rc_instances):
            tuple_indices = instance_index_to_tuple_indices[instance_index]
            results_for_instance = [results[i] for i in tuple_indices]
            result_tensor = torch.tensor(results_for_instance)
            metric_args = (result_tensor, instance.correct_choice)
            yield {
                "acc": metric_args,
                "f1": metric_args,
                "precision": metric_args,
                "recall": metric_args,
            }

    def _run_loglikelihood(
        self,
        tuples: Sequence[Tuple[str, str]],
        model: _Model,
        tokenizer: _Tokenizer,
        batch_size: int = 32,
    ) -> Sequence[float]:
        raise NotImplementedError

    def trainable_copy(self) -> TrainableModel:
        return TrainableRankClassificationModel(
            self._make_model(self.pretrained_model_name_or_path),
            cached_transformers.get_tokenizer(AutoTokenizer, self.pretrained_model_name_or_path),
            self.predict_chunk
        )


class TrainableRankClassificationModel(TrainableModel):
    def __init__(self, model: _Model, tokenizer: _Tokenizer, predict_chunk_fn: Callable):
        super().__init__(model)
        self.model = model
        self.tokenizer = tokenizer
        self.predict_chunk = predict_chunk_fn
        self.tokenizer.pad_token = self.tokenizer.eos_token

    def predict(  # type: ignore
        self,
        task: Task,
        instances: Sequence[Dict[str, Any]],
        *,
        batch_size: int = 32,
        max_instances_in_memory: int = 32 * 1024,
        num_shots: int = 0
    ) -> Iterator[Dict[str, Any]]:
        training_mode = self.model.training
        try:
            self.model.eval()
            for instance_chunk in more_itertools.chunked(instances, max_instances_in_memory):
                yield from self.predict_chunk(
                    task,
                    instance_chunk,
                    self.model,
                    self.tokenizer,
                    batch_size=batch_size,
                    num_shots=num_shots)
        finally:
            self.model.train(training_mode)

    def collate_for_training(self, instances: Sequence[Tuple[Task, Instance]]) -> Any:
        rc_instances = (
            task.convert_instance(instance, InstanceFormat.RANK_CLASSIFICATION)
            for task, instance in instances
        )
        correct_strings = [
            rc.choices[rc.correct_choice]
            for rc in rc_instances
        ]
        tokenized_strings = self.tokenizer(
            correct_strings,
            padding=True,
            truncation=True,
            pad_to_multiple_of=8,
            return_tensors='pt',
            is_split_into_words=False)
        tokenized_strings['labels'] = torch.full_like(tokenized_strings.input_ids, -100)
        for i, label in enumerate(tokenized_strings.labels):
            mask = [s == 1 for s in tokenized_strings.sequence_ids(i)]
            label[mask] = tokenized_strings.input_ids[i, mask]
        return {
            key: tensor.to(self.model.device)
            for key, tensor in tokenized_strings.items()
        }


@Model.register("rc::encoder_decoder")
class EncoderDecoderRCModel(RankClassificationModel):
    @classmethod
    def _make_model(cls, pretrained_model_name_or_path: str, override_weights_file: str = None) -> T5ForConditionalGeneration:
        return cached_transformers.get(AutoModelForSeq2SeqLM, pretrained_model_name_or_path, False, override_weights_file=override_weights_file)

    def _run_loglikelihood(
        self,
        tuples: Sequence[Tuple[str, str]],
        model: _Model,
        tokenizer: _Tokenizer,
        batch_size: int = 32,
    ) -> Sequence[float]:
        encoder_inputs = tokenizer([t[0] for t in tuples])
        model_inputs: List[Dict[str, torch.Tensor]] = []
        for field_name, encoder_input in encoder_inputs.items():
            for i, input_as_list in enumerate(encoder_input):
                if len(model_inputs) <= i:
                    model_inputs.append({})
                model_inputs[i][field_name] = torch.tensor(input_as_list, dtype=torch.long)
        del encoder_inputs

        with tokenizer.as_target_tokenizer():
            decoder_inputs = tokenizer([r[1] for r in tuples], return_attention_mask=False)
        for i, input_as_list in enumerate(decoder_inputs['input_ids']):
            input_as_list = input_as_list[:-1]      # remove the EOS token
            model_inputs[i]["labels"] = torch.tensor(input_as_list, dtype=torch.long)
        del decoder_inputs

        # find out the order to process sequences in
        lengths = torch.tensor([
            len(model_input["input_ids"])
            for model_input in model_inputs
        ], dtype=torch.int)
        ordered_indices = torch.argsort(lengths, descending=True)
        del lengths

        # actually do the processing
        results: List[Optional[float]] = [None] * len(ordered_indices)
        with torch.inference_mode():
            batches_of_indices = more_itertools.chunked(
                Tqdm.tqdm(ordered_indices, desc="Running log-likelihood queries"),
                batch_size)
            for batch_of_indices in batches_of_indices:
                unpadded_batch = collections.defaultdict(list)
                for index in batch_of_indices:
                    for field_name, model_input in model_inputs[index].items():
                        unpadded_batch[field_name].append(model_input)
                padded_batch = {
                    field_name: pad_sequence(tensors, batch_first=True).to(model.device)
                    for field_name, tensors in unpadded_batch.items()
                }

                batch_logits = log_softmax(model(**padded_batch).logits, dim=-1).cpu()

                for i, instance_logits, decoder_input_ids in zip(batch_of_indices, batch_logits, unpadded_batch["labels"]):
                    instance_logits = instance_logits[:len(decoder_input_ids)]
                    instance_logits = torch.gather(instance_logits, 1, decoder_input_ids.unsqueeze(-1))
                    denom = len(tuples[i][1]) if self.likelihood_averaging == 'char' else len(decoder_input_ids)
                    results[i] = float(instance_logits.sum()) / denom

        assert None not in results
        return cast(Sequence[float], results)


@dataclass
class CacheData:
    cached_sequence: Optional[Sequence[Optional[int]]] = None
    cached_past_key_values: torch.Tensor = None
    longest_prefix_to_indices: Optional[Dict[Sequence[Optional[int]],Sequence[int]]] = None
    indices_to_longest_prefix: Optional[OrderedDict[int,Sequence[Optional[int]]]] = None

@Model.register("rc::decoder_only")
class DecoderOnlyRCModel(RankClassificationModel):
    def __init__(
        self,
        pretrained_model_name_or_path: str,
        *,
        likelihood_avging: str = 'char',
        override_weights_file: str = None,
        prefix_caching: bool = False
    ):
        """
        # Parameters

        pretrained_model_name_or_path : `str`
            The name of the transformer, for example `"gpt2-large"`
        likelihood_avging : `str`, optional (default = `char`)
            The method for averaging the sum likelihood of the continuation. 'char' averages by 
            character length, 'tok' averages by token length.
        override_weights_file : `str`, optional (default = `None`)
            If set, this specifies a file from which to load alternate weights that override the
            weights from huggingface. The file is expected to contain a PyTorch `state_dict`, created
            with `torch.save()`.
        prefix_caching : `bool`, optional (default = `False`)
            If set to True uses a caching strategy that improves performance when many inputs in a task 
            share prefixes. This orders the dataset by common prefixes and caches the current shared prefix.
        """
        super().__init__(pretrained_model_name_or_path, likelihood_avging=likelihood_avging, override_weights_file=override_weights_file)
        self.prefix_caching = prefix_caching

    @classmethod
    def _make_model(cls, pretrained_model_name_or_path: str, override_weights_file: str = None) -> GPT2LMHeadModel:
        return cached_transformers.get(AutoModelForCausalLM, pretrained_model_name_or_path, False, override_weights_file=override_weights_file)

    def _run_loglikelihood(
        self,
        tuples: Sequence[Tuple[str, str]],
        model: _Model,
        tokenizer: _Tokenizer,
        batch_size: int = 32,
    ) -> Sequence[float]:
        cache = CacheData() if self.prefix_caching else None

        tokenized_contexts = tokenizer([t[0] for t in tuples])
        tokenized_continuations = tokenizer([t[1] for t in tuples])

        self._final_truncatation(
            tokenized_contexts, tokenized_continuations, tokenizer.model_max_length
        )

        ordered_indices = self._reorder_instances(
            tokenized_contexts, tokenized_continuations, cache
        )

        # transpose the token ids so we can access them one instance at a time
        cc_pairs: List[Dict[str, Tuple[torch.Tensor, torch.Tensor]]] = []
        assert tokenized_contexts.keys() == tokenized_continuations.keys()
        for field_name in tokenized_contexts.keys():
            contexts = tokenized_contexts[field_name]
            continuations = tokenized_continuations[field_name]
            assert len(contexts) == len(continuations)
            for i, (context, continuation) in enumerate(zip(contexts, continuations)):
                if len(cc_pairs) <= i:
                    cc_pairs.append({})
                if len(context) == 0:
                    context = [tokenizer.eos_token_id]
                cc_pairs[i][field_name] = (
                    torch.tensor(context, dtype=torch.long),
                    torch.tensor(continuation, dtype=torch.long)
                )

        # actually do the processing
        results: List[Optional[float]] = [None] * len(ordered_indices)
        with torch.inference_mode():
            batches_of_indices = more_itertools.chunked(
                Tqdm.tqdm(ordered_indices, desc="Running log-likelihood queries"),
                batch_size)
            for batch_of_indices in batches_of_indices:
                inputs, input_lengths, batch_contexts, batch_continuations = self._get_inputs(batch_of_indices, cc_pairs, model, cache)
                batch_logits = log_softmax(model(**inputs)[0], dim=-1).cpu()
                z = zip(batch_of_indices, batch_logits, input_lengths, batch_contexts, batch_continuations)
                for i, instance_logits, input_length, instance_context, instance_continuation in z:
                    assert input_length-len(instance_continuation) >=0
                    instance_logits = instance_logits[input_length-len(instance_continuation):input_length]
                    instance_logits = torch.gather(instance_logits, 1, instance_continuation.unsqueeze(-1))
                    denom = len(tuples[i][1]) if self.likelihood_averaging == 'char' else len(instance_continuation)
                    results[i] = float(instance_logits.sum()) / denom

        assert None not in results
        return cast(Sequence[float], results)

    def _final_truncatation(self, tokenized_contexts: BatchEncoding, tokenized_continuations: BatchEncoding, model_max_length: int):
        """ Apply a last pass of truncation on the concatenated inputs to make sure it fits in the model_max_length"""
        assert len(tokenized_contexts['input_ids']) == len(tokenized_continuations['input_ids'])
        for i in range(len(tokenized_contexts['input_ids'])):
            context_len = len(tokenized_contexts['input_ids'][i])
            cont_len = len(tokenized_continuations['input_ids'][i])
            assert cont_len < model_max_length
            if context_len +  cont_len > model_max_length:
                tokenized_contexts['input_ids'][i] = tokenized_contexts['input_ids'][i][-model_max_length + cont_len:]
                tokenized_contexts['attention_mask'][i] = tokenized_contexts['attention_mask'][i][-model_max_length + cont_len:]
    
    def _reorder_instances(self, tokenized_contexts: BatchEncoding, tokenized_continuations: BatchEncoding, cache: CacheData = None) -> Sequence[int]:
        if self.prefix_caching:
            assert cache is not None, 'prefix reordering requires a CacheData object'
            return self._reorder_by_prefix(tokenized_contexts, tokenized_continuations, cache)
        else:
            return self._reorder_by_longest(tokenized_contexts, tokenized_continuations)
    
    def _reorder_by_prefix(self, tokenized_contexts: BatchEncoding, tokenized_continuations: BatchEncoding, cache: CacheData) -> Sequence[int]:
        combined_ids = [context + continuation for context, continuation in zip(tokenized_contexts['input_ids'], tokenized_continuations['input_ids'])]
        cache.longest_prefix_to_indices = self._greedy_assign_prefix_by_total_coverage(combined_ids)
        cache.indices_to_longest_prefix = OrderedDict()
        # secondarily sort by length so that largest batches that may cause memory overflow are likely come early
        for prefix in sorted(cache.longest_prefix_to_indices.keys(), key = lambda x : -len(x)):
            # sequence indices for each prefix are already sorted by length from reading trie from leaf to root
            for index in cache.longest_prefix_to_indices[prefix]:
                cache.indices_to_longest_prefix[index] = prefix
        return list(cache.indices_to_longest_prefix.keys())
    
    def _greedy_assign_prefix_by_total_coverage(self, sequences: Sequence[Sequence[int]]) -> Dict[Sequence[Optional[int]],Sequence[int]]:
        """Returns a Dict of prefixes and the sequence indices assigned to them. Sorts possible prefixes by total tokens covered in 
        subsequences and assigns sequences to the first prefix they appear in. PrefixTrie only tracks subsequences after a minimum 
        track_after_depth so short coincidental overlaps are be ignored."""
        longest_prefix_to_indices: Dict[Sequence[Optional[int]],Sequence[int]] = {}
        trie = PrefixTrie(sequences)
        leaves = trie.get_leaf_nodes()
        leaves_sequences = [tuple(leaf.get_sequence()) for leaf in leaves]
        leaves_and_sequences = Tqdm.tqdm(zip(leaves_sequences, leaves), desc="Finding prefixes", total=len(leaves))
        leaves2prefixes = {leaf_sequence:leaf.get_subsequences() for leaf_sequence, leaf in leaves_and_sequences}

        # greedily assign sequences to prefixes with top total coverage
        indices_already_assigned = set()
        for leaf_sequence in sorted(leaves_sequences, key=lambda leaf_sequence : -leaves2prefixes[leaf_sequence][1]):
            prefix_indices, _ = leaves2prefixes[leaf_sequence]
            prefix_indices = [prefix_index for prefix_index in prefix_indices if prefix_index not in indices_already_assigned]
            indices_already_assigned.update(prefix_indices)
            if len(prefix_indices) > 0:
                longest_prefix_to_indices[leaf_sequence] = tuple(prefix_indices)

        return longest_prefix_to_indices

    def _reorder_by_longest(self, tokenized_contexts: BatchEncoding, tokenized_continuations: BatchEncoding) -> Sequence[int]:
        assert len(tokenized_contexts['input_ids']) == len(tokenized_continuations['input_ids'])
        lengths = torch.tensor([
            len(tokenized_contexts["input_ids"][i]) + len(tokenized_continuations["input_ids"][i])
            for i in range(len(tokenized_contexts['input_ids']))
        ], dtype=torch.int)
        return torch.argsort(lengths, descending=True).tolist()

    def _get_inputs(self, batch_of_indices: Sequence[int], cc_pairs: List[Dict[str, Tuple[torch.Tensor, torch.Tensor]]], model: _Model, cache: CacheData = None):
        if self.prefix_caching:
            assert cache is not None
            return self._get_inputs_with_cache(batch_of_indices, cc_pairs, model, cache)
        else:
            return self._get_inputs_without_cache(batch_of_indices, cc_pairs, model)
            

    def _get_inputs_with_cache(self, batch_of_indices: Sequence[int], cc_pairs: List[Dict[str, Tuple[torch.Tensor, torch.Tensor]]], model: _Model, cache: CacheData):
        assert cache.indices_to_longest_prefix is not None
        prefixes = [cache.indices_to_longest_prefix[index] for index in batch_of_indices]
        prefix2cache = OrderedDict()

        # compute prefixes
        for prefix in set(prefixes):
            if prefix == cache.cached_sequence:
                past_key_values = cache.cached_past_key_values
            else:
                past_key_values = model(input_ids=torch.tensor(prefix).to(model.device)).past_key_values
                # tensor(layers, keys/values, batch_size, num_heads, sequence_len, embed_size_per_head)
                past_key_values = torch.stack(tuple(torch.stack(past_key_values[i]) for i in range(len(past_key_values))))
                # tensor(layers, keys/values, num_heads, sequence_len, embed_size_per_head)
                past_key_values = past_key_values.squeeze(2)
            prefix2cache[prefix] = past_key_values

        # update cache with last one retrieved since instances come in order by common prefix
        cache.cached_sequence, cache.cached_past_key_values = list(prefix2cache.items())[-1]

        # pad and mask batched past_key_values
        unpadded_past_keys_values = [prefix2cache[prefix] for prefix in prefixes]
        unpadded_past_keys_values_attn_mask = []
        # only use the prefixed part of past_key_values that is present in the instance
        for prefix_idx, cc_pairs_idx in enumerate(batch_of_indices):
            is_identical = True
            for tok_idx, tok in enumerate(cc_pairs[cc_pairs_idx]['input_ids'][0]):
                if tok.item() != prefixes[prefix_idx][tok_idx]:
                    unpadded_past_keys_values_attn_mask.append(torch.tensor([1] * tok_idx, dtype=torch.int64))
                    is_identical = False
                    break
            if is_identical:
                # Avoid empty input by leaving last token of context for input because continuations drop one token for right shift
                max_prefix_len = len(cc_pairs[cc_pairs_idx]['input_ids'][0]) - 1
                unpadded_past_keys_values_attn_mask.append(torch.tensor([1] * max_prefix_len, dtype=torch.int64))
        
        # past_keys_values needs its own attention mask
        padded_past_keys_values_attn_mask = pad_sequence(unpadded_past_keys_values_attn_mask, batch_first=True, padding_value=0)
        cache_lengths = [mask.sum().item() for mask in padded_past_keys_values_attn_mask]
        max_past_key_value_len = max(cache_lengths)

        # pad and truncate past_keys_values to longest actually used
        unpadded_past_keys_values = [t.transpose(0,-2) for t in unpadded_past_keys_values]
        padded_past_keys_values = pad_sequence(unpadded_past_keys_values, batch_first=True)
        padded_past_keys_values = padded_past_keys_values.permute((4, 2, 0, 3, 1, 5))
        # tensor(layers, keys/values, batch_size, num_heads, sequence_len, embed_size_per_head)
        padded_past_keys_values = padded_past_keys_values[:,:,:,:,:max_past_key_value_len]

        # make input_ids by removing whatever parts of past_key_values are present
        unpadded_input_ids = []
        input_lengths = []
        batch_contexts = []
        batch_continuations = []

        for prefix_idx, cc_pairs_idx in enumerate(batch_of_indices):
            context_ids, continuation_ids = cc_pairs[cc_pairs_idx]['input_ids']
            ids = torch.cat([context_ids, continuation_ids])[:-1]
            ids = ids[cache_lengths[prefix_idx]:]

            # used to find logits specifically for continuation
            input_lengths.append(len(ids))
            batch_contexts.append(cc_pairs[cc_pairs_idx]["input_ids"][0])
            batch_continuations.append(cc_pairs[cc_pairs_idx]["input_ids"][1])

            unpadded_input_ids.append(ids)

        # batch and pad and make attention mask
        unpadded_attn_mask = [torch.ones_like(t) for t in unpadded_input_ids]
        padded_attn_mask = pad_sequence(unpadded_attn_mask, batch_first=True, padding_value=0)
        padded_input_ids = pad_sequence(unpadded_input_ids, batch_first=True)

        # combine the attention masks
        full_attn_mask = torch.cat((padded_past_keys_values_attn_mask, padded_attn_mask), dim=1)
        assert full_attn_mask.shape[1] <= model.config.n_positions, "Presently batches with wide range of prefix and input lengths are not supported due overrun of max model size"

        # make position_ids
        max_input_len = padded_input_ids.shape[-1]
        position_ids = torch.stack([torch.arange(cache_length, cache_length + max_input_len) for cache_length in cache_lengths], dim=0)
        position_ids = position_ids * padded_attn_mask
        assert (position_ids < model.config.n_positions).all()

        inputs = {
            'input_ids': padded_input_ids.to(model.device),
            'past_key_values': padded_past_keys_values,
            'attention_mask': full_attn_mask.to(model.device),
            'position_ids': position_ids.to(model.device)
        }

        return inputs, input_lengths, batch_contexts, batch_continuations
    
    def _get_inputs_without_cache(self, batch_of_indices: Sequence[int], cc_pairs: List[Dict[str, Tuple[torch.Tensor, torch.Tensor]]], model: _Model):
        unpadded_batch = collections.defaultdict(list)
        input_lengths = []
        batch_contexts = []
        batch_continuations = []

        for index in batch_of_indices:
            for field_name, (context_ids, continuation_ids) in cc_pairs[index].items():
                ids = torch.cat([context_ids, continuation_ids])[:-1]
                unpadded_batch[field_name].append(ids)

            input_lengths.append(len(unpadded_batch["input_ids"][-1]))
            batch_contexts.append(cc_pairs[index]["input_ids"][0])
            batch_continuations.append(cc_pairs[index]["input_ids"][1])

        padded_batch = {
            field_name: pad_sequence(tensors, batch_first=True).to(model.device)
            for field_name, tensors in unpadded_batch.items()
        }
        return padded_batch, input_lengths, batch_contexts, batch_continuations<|MERGE_RESOLUTION|>--- conflicted
+++ resolved
@@ -23,31 +23,24 @@
 class RankClassificationModel(Model):
     VERSION = "001nul"
 
-<<<<<<< HEAD
-    def __init__(self, pretrained_model_name_or_path: str, *, likelihood_avging: str = 'char', override_weights_file: str = None):
+    def __init__(self, pretrained_model_name_or_path: str, *, likelihood_averaging: str = 'char', override_weights_file: str = None):
         """
         # Parameters
 
         pretrained_model_name_or_path : `str`
             The name of the transformer, for example `"gpt2-large"`
-        likelihood_avging : `str`, optional (default = `char`)
+        likelihood_averaging : `str`, optional (default = `char`)
             The method for averaging the sum likelihood of the continuation. 'char' averages by 
-            character length, 'tok' averages by token length.
+            character length, 'token' averages by token length.
         override_weights_file : `str`, optional (default = `None`)
             If set, this specifies a file from which to load alternate weights that override the
             weights from huggingface. The file is expected to contain a PyTorch `state_dict`, created
             with `torch.save()`.
         """
-        assert likelihood_avging in {'char', 'tok'}
-        self.pretrained_model_name_or_path = pretrained_model_name_or_path
-        self.likelihood_avging = likelihood_avging
-        self.override_weights_file = override_weights_file
-=======
-    def __init__(self, pretrained_model_name_or_path: str, *, likelihood_averaging: str = 'char'):
         assert likelihood_averaging in {'char', 'token'}
         self.pretrained_model_name_or_path = pretrained_model_name_or_path
         self.likelihood_averaging = likelihood_averaging
->>>>>>> e9f57427
+        self.override_weights_file = override_weights_file
 
     @classmethod
     def _make_model(cls, pretrained_model_name_or_path: str, override_weights_file: str = None) -> _Model:
@@ -272,7 +265,7 @@
         self,
         pretrained_model_name_or_path: str,
         *,
-        likelihood_avging: str = 'char',
+        likelihood_averaging: str = 'char',
         override_weights_file: str = None,
         prefix_caching: bool = False
     ):
@@ -281,9 +274,9 @@
 
         pretrained_model_name_or_path : `str`
             The name of the transformer, for example `"gpt2-large"`
-        likelihood_avging : `str`, optional (default = `char`)
+        likelihood_averaging : `str`, optional (default = `char`)
             The method for averaging the sum likelihood of the continuation. 'char' averages by 
-            character length, 'tok' averages by token length.
+            character length, 'token' averages by token length.
         override_weights_file : `str`, optional (default = `None`)
             If set, this specifies a file from which to load alternate weights that override the
             weights from huggingface. The file is expected to contain a PyTorch `state_dict`, created
@@ -292,7 +285,7 @@
             If set to True uses a caching strategy that improves performance when many inputs in a task 
             share prefixes. This orders the dataset by common prefixes and caches the current shared prefix.
         """
-        super().__init__(pretrained_model_name_or_path, likelihood_avging=likelihood_avging, override_weights_file=override_weights_file)
+        super().__init__(pretrained_model_name_or_path, likelihood_averaging=likelihood_averaging, override_weights_file=override_weights_file)
         self.prefix_caching = prefix_caching
 
     @classmethod
