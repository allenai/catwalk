<<<<<<< HEAD
from typing import (
    Union,
    Dict,
    Any,
    Optional,
    Sequence,
    Iterable,
    List,
    Tuple,
    MutableSequence,
)
=======
from typing import Union, Dict, Any, Optional, Sequence, Iterable
from collections import defaultdict
>>>>>>> 97c9290c

import tango.integrations.torch
from tango import Step, JsonFormat
from tango.common import Lazy, DatasetDict
from tango.common.sequences import (
    SqliteSparseSequence,
    MappedSequence,
    ConcatenatedSequence,
)
from tango.format import SqliteSequenceFormat, TextFormat
<<<<<<< HEAD
from tango.integrations.torch import (
    TorchFormat,
    TorchTrainStep,
    TorchTrainingEngine,
    DataLoader,
)
from torch.optim import AdamW
=======
import torch
>>>>>>> 97c9290c

from catwalk.task import Task
from catwalk.tasks import TASKS
from catwalk.model import Model, Instance
from catwalk.models import MODELS


@Step.register("catwalk::predict")
class PredictStep(Step):
    VERSION = "001"
    SKIP_ID_ARGUMENTS = {"batch_size"}
    FORMAT = SqliteSequenceFormat

    def massage_kwargs(cls, kwargs: Dict[str, Any]) -> Dict[str, Any]:
        if isinstance(kwargs["model"], str):
            kwargs["model"] = MODELS[kwargs["model"]]
        if isinstance(kwargs["task"], str):
            kwargs["task"] = TASKS[kwargs["task"]]
        if kwargs["split"] is None:
            kwargs["split"] = kwargs["task"].default_split
        return kwargs

    def run(
        self,
        model: Union[str, Model],
        task: Union[str, Task],
        split: Optional[str] = None,
        limit: Optional[int] = None,
        **kwargs
    ) -> Sequence[Any]:
        if isinstance(model, str):
            model = MODELS[model]
        if isinstance(task, str):
            task = TASKS[task]
        if split is None:
            split = task.default_split

        results = SqliteSparseSequence(self.work_dir_for_run / "result.sqlite")
        instances = task.get_split(split)
        if limit is not None:
            instances = instances[:limit]
        instances = instances[len(results):]
        for result in model.predict(task, instances, **kwargs):
            results.append(result)
        return results


@Step.register("catwalk::calculate_metrics")
class CalculateMetricsStep(Step):
    VERSION = "001"
    FORMAT = JsonFormat

    def massage_kwargs(cls, kwargs: Dict[str, Any]) -> Dict[str, Any]:
        if isinstance(kwargs["model"], str):
            kwargs["model"] = MODELS[kwargs["model"]]
        if isinstance(kwargs["task"], str):
            kwargs["task"] = TASKS[kwargs["task"]]
        return kwargs

    def run(
        self,
        model: Union[str, Model],
        task: Union[str, Task],
        predictions: Sequence[Any]
    ) -> Dict[str, float]:
        if isinstance(model, str):
            model = MODELS[model]
        if isinstance(task, str):
            task = TASKS[task]

        return model.calculate_metrics(task, predictions)


@Step.register("catwalk::finetune")
class FinetuneStep(TorchTrainStep):
    VERSION = "001"
    FORMAT = TorchFormat

    def massage_kwargs(cls, kwargs: Dict[str, Any]) -> Dict[str, Any]:
        if isinstance(kwargs["model"], str):
            kwargs["model"] = MODELS[kwargs["model"]]

        new_tasks = []
        for old_task in kwargs["tasks"]:
            if isinstance(old_task, str):
                old_task = TASKS[old_task]
            new_tasks.append(old_task)
        kwargs["tasks"] = new_tasks

        return kwargs

    def run(
        self,
        model: Union[str, Model],
        tasks: List[Union[str, Task]],
        train_epochs: int = 10,
        lr: float = 1e-5,
    ) -> Model:  # type: ignore
        if isinstance(model, str):
            model = MODELS[model]
        trainable_model = model.trainable_copy()

        # make splits
        splits_of_splits: Dict[str, List[Sequence[Tuple[Task, Instance]]]] = {
            "test": [],
            "validation": [],
            "train": [],
        }
        for task in tasks:
            if isinstance(task, str):
                task = TASKS[task]
            for split_name in splits_of_splits.keys():
                if task.has_split(split_name):
                    splits_of_splits[split_name].append(
                        MappedSequence(lambda i: (task, i), task.get_split(split_name))
                    )
        splits = {
            split_name: ConcatenatedSequence(*split_instances)
            for split_name, split_instances in splits_of_splits.items()
            if len(split_instances) > 0
        }

        return super().run(
            trainable_model,
            Lazy(TorchTrainingEngine, optimizer=Lazy(AdamW, lr=lr)),
            DatasetDict(splits=splits),
            Lazy(DataLoader),
            train_epochs=train_epochs,
        )


@Step.register("catwalk::tabulate_metrics")
class TabulateMetricsStep(Step):
    VERSION = "001"
    FORMAT = TextFormat

    def run(self, metrics: Dict[str, Dict[str, float]], format: str = "text") -> Iterable[str]:
        flattend_metrics: Dict[str, Dict[str, float]] = defaultdict(dict)
        for task_name, task_metrics in metrics.items():
            for metric_name, metric_value in task_metrics.items():
                # if metric_value is a dict, then it's a nested metric
                if isinstance(metric_value, dict):
                    for nested_metric_name, nested_metric_value in metric_value.items():
                        flattend_metrics[task_name][f"{metric_name}.{nested_metric_name}"] = nested_metric_value.item() if isinstance(nested_metric_value, torch.Tensor) else nested_metric_value
                else:
                    flattend_metrics[task_name][metric_name] = metric_value
            
        if format == "text":
            for task_name, task_metrics in flattend_metrics.items():
                for metric_name, metric_value in task_metrics.items():
                    yield f"{task_name}\t{metric_name}\t{metric_value}"
        elif format == "latex":
            raise NotImplementedError()
        else:
            raise AttributeError("At the moment, only the 'text' format is supported.")
        <|MERGE_RESOLUTION|>--- conflicted
+++ resolved
@@ -1,4 +1,3 @@
-<<<<<<< HEAD
 from typing import (
     Union,
     Dict,
@@ -10,10 +9,7 @@
     Tuple,
     MutableSequence,
 )
-=======
-from typing import Union, Dict, Any, Optional, Sequence, Iterable
 from collections import defaultdict
->>>>>>> 97c9290c
 
 import tango.integrations.torch
 from tango import Step, JsonFormat
@@ -24,7 +20,6 @@
     ConcatenatedSequence,
 )
 from tango.format import SqliteSequenceFormat, TextFormat
-<<<<<<< HEAD
 from tango.integrations.torch import (
     TorchFormat,
     TorchTrainStep,
@@ -32,9 +27,7 @@
     DataLoader,
 )
 from torch.optim import AdamW
-=======
 import torch
->>>>>>> 97c9290c
 
 from catwalk.task import Task
 from catwalk.tasks import TASKS
