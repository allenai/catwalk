from typing import Dict, Optional

import datasets

from catwalk.task import MC_METRICS, InstanceFormat, ENTAILMENT_METRICS, QA_METRICS, Task, \
    classification_metrics, BINARY_CLASSIFICATION_METRICS
from catwalk.tasks.eleuther import EleutherTask, RaceEleutherTask, PubmedqaEleutherTask
from catwalk.tasks.huggingface import hfmc_conversion, HFDatasetsTask, hfqa_conversion
from catwalk.tasks.p3 import P3Task
from catwalk.tasks.raft import RaftTask
from catwalk.tasks.metaicl import MetaICLTask
from catwalk.tasks.mrqa import MrqaTask
from catwalk.tasks.t5 import t5_prompt_conversion

TASKS: Dict[str, Task] = {
    "wikitext": EleutherTask("wikitext"),
    "piqa": EleutherTask("piqa", ranked_classification=True).add_instance_conversion(
        InstanceFormat.HF_MC,
        hfmc_conversion(
            context_field=None,
            question_field="goal",
            answer_choices_fields=["sol1", "sol2"],
            correct_answer_index_field="label"
        )
    ).add_metrics(MC_METRICS),
    "squad": HFDatasetsTask("squad").add_instance_conversion(
        InstanceFormat.HF_QA,
        hfqa_conversion()
    ).add_metrics(QA_METRICS),
    "squadshifts-reddit": HFDatasetsTask("squadshifts", "reddit").add_instance_conversion(
        InstanceFormat.HF_QA,
        hfqa_conversion()   
    ).add_metrics(QA_METRICS),
    "squadshifts-amazon": HFDatasetsTask("squadshifts", "amazon").add_instance_conversion(
        InstanceFormat.HF_QA,
        hfqa_conversion()   
    ).add_metrics(QA_METRICS),
    "squadshifts-nyt": HFDatasetsTask("squadshifts", "nyt").add_instance_conversion(
        InstanceFormat.HF_QA,
        hfqa_conversion()   
    ).add_metrics(QA_METRICS),
    "squadshifts-new-wiki": HFDatasetsTask("squadshifts", "new_wiki").add_instance_conversion(
        InstanceFormat.HF_QA,
        hfqa_conversion()   
    ).add_metrics(QA_METRICS),
    "mrqa::race": MrqaTask("mrqa", "race").add_instance_conversion(
        InstanceFormat.HF_QA,
        hfqa_conversion()   
    ).add_metrics(QA_METRICS),
    "mrqa::newsqa": MrqaTask("mrqa", "newsqa").add_instance_conversion(
        InstanceFormat.HF_QA,
        hfqa_conversion()   
    ).add_metrics(QA_METRICS),
    "mrqa::triviaqa": MrqaTask("mrqa", "triviaqa-web").add_instance_conversion(
        InstanceFormat.HF_QA,
        hfqa_conversion()
    ).add_metrics(QA_METRICS),
    "mrqa::searchqa": MrqaTask("mrqa", "searchqa").add_instance_conversion(
        InstanceFormat.HF_QA,
        hfqa_conversion()
    ).add_metrics(QA_METRICS),
    "mrqa::hotpotqa": MrqaTask("mrqa", "hotpotqa").add_instance_conversion(
        InstanceFormat.HF_QA,
        hfqa_conversion()
    ).add_metrics(QA_METRICS),
    "mrqa::naturalquestions": MrqaTask("mrqa", "naturalquestionsshort").add_instance_conversion(
        InstanceFormat.HF_QA,
        hfqa_conversion()
    ).add_metrics(QA_METRICS),
    "mrqa::bioasq": MrqaTask("mrqa", "bioasq").add_instance_conversion(
        InstanceFormat.HF_QA,
        hfqa_conversion()
    ).add_metrics(QA_METRICS),
    "mrqa::drop": MrqaTask("mrqa", "drop").add_instance_conversion(
        InstanceFormat.HF_QA,
        hfqa_conversion()
    ).add_metrics(QA_METRICS),
    "mrqa::relationextraction": MrqaTask("mrqa", "relationextraction").add_instance_conversion(
        InstanceFormat.HF_QA,
        hfqa_conversion()
    ).add_metrics(QA_METRICS),
    "mrqa::textbookqa": MrqaTask("mrqa", "textbookqa").add_instance_conversion(
        InstanceFormat.HF_QA,
        hfqa_conversion()
    ).add_metrics(QA_METRICS),
    "mrqa::duorc.paraphraserc": MrqaTask("mrqa", "duorc.paraphraserc").add_instance_conversion(
        InstanceFormat.HF_QA,
        hfqa_conversion()
    ).add_metrics(QA_METRICS),
    "squad2": EleutherTask("squad2").add_metrics(QA_METRICS),
    "rte": EleutherTask("rte", ranked_classification=True).add_instance_conversion(
        InstanceFormat.T5_PROMPT,
        t5_prompt_conversion(
            task_name="rte",
            label_map={0: "entailment", 1: "not_entailment"},
            use_fields=["sentence1", "sentence2"]
        )
    ).add_metrics(ENTAILMENT_METRICS),
    "superglue::rte": HFDatasetsTask("super_glue", "rte").add_instance_conversion(
        InstanceFormat.T5_PROMPT,
        t5_prompt_conversion(
            task_name="rte",
            label_map={0: "entailment", 1: "not_entailment"},
            use_fields=["premise", "hypothesis"]
        )
    ).add_metrics(ENTAILMENT_METRICS),
    "cola": EleutherTask("cola", ranked_classification=True).add_metrics(classification_metrics(2)),
    "mnli": EleutherTask("mnli", ranked_classification=True).add_metrics(ENTAILMENT_METRICS),
    "mnli_mismatched": EleutherTask("mnli_mismatched", ranked_classification=True).add_metrics(ENTAILMENT_METRICS),
    "mrpc": EleutherTask("mrpc", ranked_classification=True).add_metrics(ENTAILMENT_METRICS),
    "qnli": EleutherTask("qnli", ranked_classification=True).add_metrics(ENTAILMENT_METRICS),
    "qqp": EleutherTask("qqp", ranked_classification=True).add_metrics(ENTAILMENT_METRICS),
    "sst": EleutherTask("sst", ranked_classification=True).add_metrics(classification_metrics(2)),
    "wnli": EleutherTask("wnli", ranked_classification=True).add_metrics(ENTAILMENT_METRICS),
    "boolq": EleutherTask("boolq", ranked_classification=True).add_metrics(classification_metrics(2)),
    "cb": EleutherTask("cb", ranked_classification=True).add_metrics(ENTAILMENT_METRICS),
    "copa": EleutherTask("copa", ranked_classification=True).add_instance_conversion(
        InstanceFormat.HF_MC,
        hfmc_conversion(
            context_field=None,
            question_field="premise",
            answer_choices_fields=["choice1", "choice2"],
            correct_answer_index_field="label",
            id_field="idx"
        )
    ).add_metrics(MC_METRICS),
    "multirc": EleutherTask("multirc", ranked_classification=True).add_metrics(QA_METRICS),
    #"record": EleutherTask("record"),    # record doesn't have a 1:1 correspondence between HF instances and EAI instances
    "wic": EleutherTask("wic", ranked_classification=True).add_metrics(ENTAILMENT_METRICS),
    "wsc": EleutherTask("wsc", ranked_classification=True).add_metrics(MC_METRICS),
    #"coqa": EleutherTask("coqa"),  # currently broken in the datasets library
    "drop": EleutherTask("drop").add_metrics(QA_METRICS),
    "lambada": EleutherTask("lambada"),
    "lambada_cloze": EleutherTask("lambada_cloze"),
    "lambada_mt_en": EleutherTask("lambada_mt_en"),
    "lambada_mt_fr": EleutherTask("lambada_mt_fr"),
    "lambada_mt_de": EleutherTask("lambada_mt_de"),
    "lambada_mt_it": EleutherTask("lambada_mt_it"),
    "lambada_mt_es": EleutherTask("lambada_mt_es"),
    "prost": EleutherTask("prost", ranked_classification=True).add_metrics(MC_METRICS),
    "mc_taco": EleutherTask("mc_taco", ranked_classification=True).add_metrics(BINARY_CLASSIFICATION_METRICS),
    "pubmedqa": PubmedqaEleutherTask().add_metrics(BINARY_CLASSIFICATION_METRICS),
    "sciq": EleutherTask("sciq", ranked_classification=True).add_instance_conversion(
        InstanceFormat.HF_MC,
        hfmc_conversion(
            context_field=None,
            question_field="question",
            answer_choices_fields=["correct_answer", "distractor1", "distractor2", "distractor3"],
            correct_answer_field="correct_answer"
        )
    ).add_metrics(MC_METRICS),
    "qa4mre_2011": EleutherTask("qa4mre_2011", ranked_classification=True).add_instance_conversion(
        InstanceFormat.HF_MC,
        hfmc_conversion(
            context_field="document_str",
            question_field="question_str",
            answer_choices_fields="answer_options.answer_str",
            correct_answer_index_field="correct_answer_id",
            answer_mappings={'1': 0, '2': 1, '3': 2, '4': 3, '5': 4}
        )
    ).add_metrics(MC_METRICS),
    "qa4mre_2012": EleutherTask("qa4mre_2012", ranked_classification=True).add_instance_conversion(
        InstanceFormat.HF_MC,
        hfmc_conversion(
            context_field="document_str",
            question_field="question_str",
            answer_choices_fields="answer_options.answer_str",
            correct_answer_index_field="correct_answer_id",
            answer_mappings={'1': 0, '2': 1, '3': 2, '4': 3, '5': 4}
        )
    ).add_metrics(MC_METRICS),
    "qa4mre_2013": EleutherTask("qa4mre_2013", ranked_classification=True).add_instance_conversion(
        InstanceFormat.HF_MC,
        hfmc_conversion(
            context_field="document_str",
            question_field="question_str",
            answer_choices_fields="answer_options.answer_str",
            correct_answer_index_field="correct_answer_id",
            answer_mappings={'1': 0, '2': 1, '3': 2, '4': 3, '5': 4}
        )
    ).add_metrics(MC_METRICS),
    "triviaqa": EleutherTask("triviaqa").add_metrics(QA_METRICS),
    "arc_easy": EleutherTask("arc_easy", ranked_classification=True).add_instance_conversion(
        InstanceFormat.HF_MC,
        hfmc_conversion(
            context_field=None,
            question_field="question",
            answer_choices_fields="choices.text",
            correct_answer_index_field="answerKey",
            id_field="id",
            answer_mappings={'A': 0, 'B': 1, 'C': 2, 'D': 3, 'E': 4, '1': 0, '2': 1, '3': 2, '4': 3}
        )
    ).add_metrics(MC_METRICS),
    "arc_challenge": EleutherTask("arc_challenge", ranked_classification=True).add_instance_conversion(
        InstanceFormat.HF_MC,
        hfmc_conversion(
            context_field=None,
            question_field="question",
            answer_choices_fields="choices.text",
            correct_answer_index_field="answerKey",
            id_field="id",
            answer_mappings={'A': 0, 'B': 1, 'C': 2, 'D': 3, 'E': 4, '1': 0, '2': 1, '3': 2, '4': 3}
        )
    ).add_metrics(MC_METRICS),
    "logiqa": EleutherTask("logiqa", ranked_classification=True).add_instance_conversion(
        InstanceFormat.HF_MC,
        hfmc_conversion(
            context_field="context",
            question_field="question",
            answer_choices_fields="options",
            correct_answer_index_field="label"
        )
    ).add_metrics(MC_METRICS),
    "hellaswag": EleutherTask("hellaswag", ranked_classification=True).add_instance_conversion(
        InstanceFormat.HF_MC,
        hfmc_conversion(
            context_field=None,
            question_field="ctx",
            answer_choices_fields="endings",
            correct_answer_index_field="label",
            answer_mappings={'0': 0, '1': 1, '2': 2, '3': 3}
        )
    ).add_metrics(MC_METRICS),
    "openbookqa": EleutherTask("openbookqa", ranked_classification=True).add_instance_conversion(
        InstanceFormat.HF_MC,
        hfmc_conversion(
            context_field=None,
            question_field="question_stem",
            answer_choices_fields="choices.text",
            correct_answer_index_field="answerKey",
            id_field="id"
        )
    ).add_metrics(MC_METRICS),
    "race": RaceEleutherTask().add_metrics(MC_METRICS),
<<<<<<< HEAD
    "headqa_es": EleutherTask("headqa_es", ranked_classification=True).add_metrics(MC_METRICS),
    "headqa_en": EleutherTask("headqa_en", ranked_classification=True).add_metrics(MC_METRICS),
=======
    "headqa": EleutherTask("headqa", ranked_classification=True).add_instance_conversion(
        InstanceFormat.HF_MC,
        hfmc_conversion(
            context_field=None,
            question_field="qtext",
            answer_choices_fields=[
                "answers.0.atext",
                "answers.1.atext",
                "answers.2.atext",
                "answers.3.atext",
                "answers.4.atext"
            ],
            correct_answer_index_field="ra",
            answer_mappings={1: 0, 2: 1, 3: 2, 4: 3, 5: 4}
        )
    ).add_metrics(MC_METRICS),
    "headqa_es": EleutherTask("headqa_es", ranked_classification=True).add_instance_conversion(
        InstanceFormat.HF_MC,
        hfmc_conversion(
            context_field=None,
            question_field="qtext",
            answer_choices_fields=[
                "answers.0.atext",
                "answers.1.atext",
                "answers.2.atext",
                "answers.3.atext",
                "answers.4.atext"
            ],
            correct_answer_index_field="ra",
            answer_mappings={1: 0, 2: 1, 3: 2, 4: 3, 5: 4}
        )
    ).add_metrics(MC_METRICS),
    "headqa_en": EleutherTask("headqa_en", ranked_classification=True).add_instance_conversion(
        InstanceFormat.HF_MC,
        hfmc_conversion(
            context_field=None,
            question_field="qtext",
            answer_choices_fields=[
                "answers.0.atext",
                "answers.1.atext",
                "answers.2.atext",
                "answers.3.atext",
                "answers.4.atext"
            ],
            correct_answer_index_field="ra",
            answer_mappings={1: 0, 2: 1, 3: 2, 4: 3, 5: 4}
        )
    ).add_metrics(MC_METRICS),
>>>>>>> 405471e9
    "mathqa": EleutherTask("mathqa", ranked_classification=True).add_metrics(MC_METRICS),
    "webqs": EleutherTask("webqs").add_metrics(QA_METRICS),
    "wsc273": EleutherTask("wsc273", ranked_classification=True).add_metrics(ENTAILMENT_METRICS),
    "winogrande": EleutherTask("winogrande", ranked_classification=True).add_instance_conversion(
        InstanceFormat.HF_MC,
        hfmc_conversion(
            context_field=None,
            question_field="sentence",
            answer_choices_fields=["option1", "option2"],
            correct_answer_index_field="answer",
            answer_mappings={'1': 0, '2': 1}
        )
    ).add_metrics(MC_METRICS),
    "anli_r1": EleutherTask("anli_r1", ranked_classification=True).add_metrics(ENTAILMENT_METRICS),
    "anli_r2": EleutherTask("anli_r2", ranked_classification=True).add_metrics(ENTAILMENT_METRICS),
    "anli_r3": EleutherTask("anli_r3", ranked_classification=True).add_metrics(ENTAILMENT_METRICS),
    "ethics_cm": EleutherTask("ethics_cm").add_metrics(BINARY_CLASSIFICATION_METRICS),
    "ethics_deontology": EleutherTask("ethics_deontology").add_metrics(BINARY_CLASSIFICATION_METRICS),
    "ethics_justice": EleutherTask("ethics_justice").add_metrics(BINARY_CLASSIFICATION_METRICS),
    "ethics_utilitarianism_original": EleutherTask("ethics_utilitarianism_original").add_metrics(BINARY_CLASSIFICATION_METRICS),
    "ethics_utilitarianism": EleutherTask("ethics_utilitarianism").add_metrics(BINARY_CLASSIFICATION_METRICS),
    "ethics_virtue": EleutherTask("ethics_virtue").add_metrics(BINARY_CLASSIFICATION_METRICS),
    # "truthfulqa_mc": EleutherTask("truthfulqa_mc", ranked_classification=True),
    "truthfulqa_gen": EleutherTask("truthfulqa_gen"),
    "mutual": EleutherTask("mutual"),
    "mutual_plus": EleutherTask("mutual_plus"),
    "math_algebra": EleutherTask("math_algebra").add_metrics(QA_METRICS),
    "math_counting_and_prob": EleutherTask("math_counting_and_prob").add_metrics(QA_METRICS),
    "math_geometry": EleutherTask("math_geometry").add_metrics(QA_METRICS),
    "math_intermediate_algebra": EleutherTask("math_intermediate_algebra").add_metrics(QA_METRICS),
    "math_num_theory": EleutherTask("math_num_theory").add_metrics(QA_METRICS),
    "math_prealgebra": EleutherTask("math_prealgebra").add_metrics(QA_METRICS),
    "math_precalc": EleutherTask("math_precalc").add_metrics(QA_METRICS),
    "math_asdiv": EleutherTask("math_asdiv").add_metrics(QA_METRICS),
    "arithmetic_2da": EleutherTask("arithmetic_2da").add_metrics(QA_METRICS),
    "arithmetic_2ds": EleutherTask("arithmetic_2ds").add_metrics(QA_METRICS),
    "arithmetic_3da": EleutherTask("arithmetic_3da").add_metrics(QA_METRICS),
    "arithmetic_3ds": EleutherTask("arithmetic_3ds").add_metrics(QA_METRICS),
    "arithmetic_4da": EleutherTask("arithmetic_4da").add_metrics(QA_METRICS),
    "arithmetic_4ds": EleutherTask("arithmetic_4ds").add_metrics(QA_METRICS),
    "arithmetic_5da": EleutherTask("arithmetic_5da").add_metrics(QA_METRICS),
    "arithmetic_5ds": EleutherTask("arithmetic_5ds").add_metrics(QA_METRICS),
    "arithmetic_2dm": EleutherTask("arithmetic_2dm").add_metrics(QA_METRICS),
    "arithmetic_1dc": EleutherTask("arithmetic_1dc").add_metrics(QA_METRICS),
    #"iwslt17-en-ar": EleutherTask("iwslt17-en-ar"),    # no support for translations tasks for now
    #"iwslt17-ar-en": EleutherTask("iwslt17-ar-en"),    # no support for translations tasks for now
    "anagrams1": EleutherTask("anagrams1").add_metrics(QA_METRICS),
    "anagrams2": EleutherTask("anagrams2").add_metrics(QA_METRICS),
    "cycle_letters": EleutherTask("cycle_letters").add_metrics(QA_METRICS),
    "random_insertion": EleutherTask("random_insertion").add_metrics(QA_METRICS),
    "reversed_words": EleutherTask("reversed_words").add_metrics(QA_METRICS),
    # RAFT
    "raft::ade_corpus_v2": RaftTask("ade_corpus_v2"),
    "raft::banking_77": RaftTask("banking_77", 77),
    "raft::neurips_impact_statement_risks": RaftTask("neurips_impact_statement_risks"),
    "raft::one_stop_english": RaftTask("one_stop_english", 3),
    "raft::overruling": RaftTask("overruling"),
    "raft::semiconductor_org_types": RaftTask("semiconductor_org_types", 3),
    "raft::systematic_review_inclusion": RaftTask("systematic_review_inclusion"),
    "raft::tai_safety_research": RaftTask("tai_safety_research"),
    "raft::terms_of_service": RaftTask("terms_of_service"),
    "raft::tweet_eval_hate": RaftTask("tweet_eval_hate"),
    "raft::twitter_complaints": RaftTask("twitter_complaints"),

    # MetaICL
    "metaicl::piqa": MetaICLTask("piqa").add_metrics(MC_METRICS),
    "metaicl::boolq": MetaICLTask("boolq").add_metrics(classification_metrics(2)),

    "metaicl::tweet_eval-stance_feminist": MetaICLTask("tweet_eval-stance_feminist").add_metrics(classification_metrics(3)),
    "metaicl::ethos-national_origin": MetaICLTask("ethos-national_origin").add_metrics(classification_metrics(2)),
    "metaicl::tweet_eval-hate": MetaICLTask("tweet_eval-hate").add_metrics(classification_metrics(2)),
    "metaicl::ag_news": MetaICLTask("ag_news").add_metrics(classification_metrics(4)),
    "metaicl::amazon_polarity": MetaICLTask("amazon_polarity").add_metrics(classification_metrics(2)),
    "metaicl::hate_speech18": MetaICLTask("hate_speech18").add_metrics(classification_metrics(2)),
    "metaicl::poem_sentiment": MetaICLTask("poem_sentiment").add_metrics(classification_metrics(3)),
    "metaicl::climate_fever": MetaICLTask("climate_fever").add_metrics(classification_metrics(4)),
    "metaicl::medical_questions_pairs": MetaICLTask("medical_questions_pairs").add_metrics(classification_metrics(2)),
    "metaicl::tweet_eval-stance_atheism": MetaICLTask("tweet_eval-stance_atheism").add_metrics(classification_metrics(3)),
    "metaicl::superglue-cb": MetaICLTask("superglue-cb").add_metrics(classification_metrics(3)),
    "metaicl::dbpedia_14": MetaICLTask("dbpedia_14").add_metrics(classification_metrics(14)),
    "metaicl::wiki_qa": MetaICLTask("wiki_qa").add_metrics(classification_metrics(2)),
    "metaicl::emo": MetaICLTask("emo").add_metrics(classification_metrics(4)),
    "metaicl::yelp_polarity": MetaICLTask("yelp_polarity").add_metrics(classification_metrics(2)),
    "metaicl::ethos-religion": MetaICLTask("ethos-religion").add_metrics(classification_metrics(2)),
    "metaicl::financial_phrasebank": MetaICLTask("financial_phrasebank").add_metrics(classification_metrics(3)),
    "metaicl::tab_fact": MetaICLTask("tab_fact").add_metrics(classification_metrics(2)),
    "metaicl::anli": MetaICLTask("anli").add_metrics(classification_metrics(3)),
    "metaicl::ethos-race": MetaICLTask("ethos-race").add_metrics(classification_metrics(2)),

    "metaicl::glue-mrpc": MetaICLTask("glue-mrpc").add_metrics(classification_metrics(2)),
    "metaicl::glue-qqp": MetaICLTask("glue-qqp").add_metrics(classification_metrics(2)),
    # "metaicl::medical_questions_pairs": MetaICLTask("medical_questions_pairs").add_metrics(classification_metrics(2)),
    "metaicl::paws": MetaICLTask("paws").add_metrics(classification_metrics(2)),

    # "metaicl::anli": MetaICLTask("anli").add_metrics(classification_metrics(3)),
    "metaicl::glue-mnli": MetaICLTask("glue-mnli").add_metrics(classification_metrics(3)),
    "metaicl::glue-qnli": MetaICLTask("glue-qnli").add_metrics(classification_metrics(2)),
    "metaicl::glue-rte": MetaICLTask("glue-rte").add_metrics(classification_metrics(2)),
    "metaicl::glue-wnli": MetaICLTask("glue-wnli").add_metrics(classification_metrics(2)),
    "metaicl::scitail": MetaICLTask("scitail").add_metrics(classification_metrics(2)),
    "metaicl::sick": MetaICLTask("sick").add_metrics(classification_metrics(3)),
    # "metaicl::superglue-cb": MetaICLTask("superglue-cb").add_metrics(classification_metrics(3)),

    "metaicl::ai2_arc": MetaICLTask("ai2_arc").add_metrics(MC_METRICS),
    "metaicl::codah": MetaICLTask("codah").add_metrics(MC_METRICS),
    "metaicl::cosmos_qa": MetaICLTask("cosmos_qa").add_metrics(MC_METRICS),
    "metaicl::dream": MetaICLTask("dream").add_metrics(MC_METRICS),
    "metaicl::hellaswag": MetaICLTask("hellaswag").add_metrics(MC_METRICS),
    "metaicl::openbookqa": MetaICLTask("openbookqa").add_metrics(MC_METRICS),
    "metaicl::qasc": MetaICLTask("qasc").add_metrics(MC_METRICS),
    "metaicl::quail": MetaICLTask("quail").add_metrics(MC_METRICS),
    "metaicl::quarel": MetaICLTask("quarel").add_metrics(MC_METRICS),
    "metaicl::quartz-no_knowledge": MetaICLTask("quartz-no_knowledge").add_metrics(MC_METRICS),
    "metaicl::quartz-with_knowledge": MetaICLTask("quartz-with_knowledge").add_metrics(MC_METRICS),
    "metaicl::sciq": MetaICLTask("sciq").add_metrics(MC_METRICS),
    "metaicl::superglue-copa": MetaICLTask("superglue-copa").add_metrics(MC_METRICS),
    "metaicl::swag": MetaICLTask("swag").add_metrics(MC_METRICS),
    "metaicl::wino_grande": MetaICLTask("wino_grande").add_metrics(MC_METRICS),
    "metaicl::wiqa": MetaICLTask("wiqa").add_metrics(MC_METRICS),
    "metaicl::unifiedqa:qasc": MetaICLTask("unifiedqa:qasc").add_metrics(MC_METRICS),
    "metaicl::unifiedqa:qasc_with_ir": MetaICLTask("unifiedqa:qasc_with_ir").add_metrics(MC_METRICS),
    "metaicl::unifiedqa:openbookqa": MetaICLTask("unifiedqa:openbookqa").add_metrics(MC_METRICS),
    "metaicl::unifiedqa:openbookqa_with_ir": MetaICLTask("unifiedqa:openbookqa_with_ir").add_metrics(MC_METRICS),
    "metaicl::unifiedqa:mctest": MetaICLTask("unifiedqa:mctest").add_metrics(MC_METRICS),
    "metaicl::unifiedqa:ai2_science_middle": MetaICLTask("unifiedqa:ai2_science_middle").add_metrics(MC_METRICS),
    
    "metaicl::commonsense_qa": MetaICLTask("commonsense_qa").add_metrics(MC_METRICS),

    "metaicl::numer_sense": MetaICLTask("numer_sense").add_metrics(classification_metrics(12)),
    "metaicl::race-high": MetaICLTask("race-high").add_metrics(MC_METRICS),
    "metaicl::commonsense_qa": MetaICLTask("commonsense_qa").add_metrics(MC_METRICS),
}

for config in datasets.get_dataset_config_names("bigscience/P3"):
    TASKS[f"p3::{config}"] = P3Task(config)

TASK_SETS = {
    "iz": {
        "arc_challenge",
        "arc_easy",
        "boolq",
        "copa",
        "headqa_en",
        "hellaswag",
        "lambada",
        "logiqa",
        "mathqa",
        "mc_taco",
        "mrpc",
        "multirc",
        "openbookqa",
        "piqa",
        "prost",
        "pubmedqa",
        "qnli",
        "qqp",
        "race",
        "rte",
        "sciq",
        "sst",
        "triviaqa",
        "webqs",
        "wic",
        "winogrande",
        "wnli",
        "wsc",
    },
    "raft": {name for name in TASKS.keys() if name.startswith("raft::")},
    "metaicl-classification-eval": {
        "metaicl::tweet_eval-stance_feminist",
        "metaicl::ethos-national_origin",
        "metaicl::tweet_eval-hate",
        "metaicl::ag_news",
        "metaicl::amazon_polarity",
        "metaicl::hate_speech18",
        "metaicl::poem_sentiment",
        "metaicl::climate_fever",
        "metaicl::medical_questions_pairs",
        "metaicl::tweet_eval-stance_atheism",
        "metaicl::superglue-cb",
        "metaicl::dbpedia_14",
        "metaicl::wiki_qa",
        "metaicl::emo",
        "metaicl::yelp_polarity",
        "metaicl::ethos-religion",
        "metaicl::financial_phrasebank",
        "metaicl::tab_fact",
        "metaicl::anli",
        "metaicl::ethos-race"
    },
    "metaicl-paraphrase-eval": {
        "metaicl::glue-mrpc",
        "metaicl::glue-qqp",
        "metaicl::medical_questions_pairs",
        "metaicl::paws"
    },
    "metaicl-nli-eval": {
        "metaicl::anli",
        "metaicl::glue-mnli",
        "metaicl::glue-qnli",
        "metaicl::glue-rte",
        "metaicl::glue-wnli",
        "metaicl::scitail",
        "metaicl::sick",
        "metaicl::superglue-cb"
    },
    "metaicl-qa-eval": {
        "metaicl::ai2_arc",
        "metaicl::codah",
        "metaicl::cosmos_qa",
        "metaicl::dream",
        "metaicl::hellaswag",
        "metaicl::openbookqa",
        "metaicl::qasc",
        "metaicl::quail",
        "metaicl::quarel",
        "metaicl::quartz-no_knowledge",
        "metaicl::quartz-with_knowledge",
        "metaicl::sciq",
        "metaicl::superglue-copa",
        "metaicl::swag",
        "metaicl::wino_grande",
        "metaicl::wiqa",
        "metaicl::unifiedqa:qasc",
        "metaicl::unifiedqa:qasc_with_ir",
        "metaicl::unifiedqa:openbookqa",
        "metaicl::unifiedqa:openbookqa_with_ir",
        "metaicl::unifiedqa:mctest",
        "metaicl::unifiedqa:ai2_science_middle"
    },
    "metaicl-lr-eval": {
        "metaicl::quarel",
        "metaicl::financial_phrasebank",
        "metaicl::openbookqa",
        "metaicl::codah",
        "metaicl::qasc",
        "metaicl::glue-mrpc",
        "metaicl::dream",
        "metaicl::sick",
        "metaicl::commonsense_qa",
        "metaicl::medical_questions_pairs",
        "metaicl::quartz-with_knowledge",
        "metaicl::poem_sentiment",
        "metaicl::quartz-no_knowledge",
        "metaicl::glue-wnli",
        "metaicl::climate_fever",
        "metaicl::ethos-national_origin",
        "metaicl::ethos-race",
        "metaicl::ethos-religion",
        "metaicl::ai2_arc",
        "metaicl::hate_speech18",
        "metaicl::glue-rte",
        "metaicl::superglue-cb",
        "metaicl::superglue-copa",
        "metaicl::tweet_eval-hate",
        "metaicl::tweet_eval-stance_atheism",
        "metaicl::tweet_eval-stance_feminist"
    }
}


def short_name_for_task_object(task: Task) -> Optional[str]:
    for task_name, task_object in TASKS.items():
        if id(task) == id(task_object):
            return task_name
    return None<|MERGE_RESOLUTION|>--- conflicted
+++ resolved
@@ -232,11 +232,7 @@
         )
     ).add_metrics(MC_METRICS),
     "race": RaceEleutherTask().add_metrics(MC_METRICS),
-<<<<<<< HEAD
-    "headqa_es": EleutherTask("headqa_es", ranked_classification=True).add_metrics(MC_METRICS),
-    "headqa_en": EleutherTask("headqa_en", ranked_classification=True).add_metrics(MC_METRICS),
-=======
-    "headqa": EleutherTask("headqa", ranked_classification=True).add_instance_conversion(
+    "headqa_es": EleutherTask("headqa_es", ranked_classification=True).add_instance_conversion(
         InstanceFormat.HF_MC,
         hfmc_conversion(
             context_field=None,
@@ -252,7 +248,7 @@
             answer_mappings={1: 0, 2: 1, 3: 2, 4: 3, 5: 4}
         )
     ).add_metrics(MC_METRICS),
-    "headqa_es": EleutherTask("headqa_es", ranked_classification=True).add_instance_conversion(
+    "headqa_en": EleutherTask("headqa_en", ranked_classification=True).add_instance_conversion(
         InstanceFormat.HF_MC,
         hfmc_conversion(
             context_field=None,
@@ -268,23 +264,6 @@
             answer_mappings={1: 0, 2: 1, 3: 2, 4: 3, 5: 4}
         )
     ).add_metrics(MC_METRICS),
-    "headqa_en": EleutherTask("headqa_en", ranked_classification=True).add_instance_conversion(
-        InstanceFormat.HF_MC,
-        hfmc_conversion(
-            context_field=None,
-            question_field="qtext",
-            answer_choices_fields=[
-                "answers.0.atext",
-                "answers.1.atext",
-                "answers.2.atext",
-                "answers.3.atext",
-                "answers.4.atext"
-            ],
-            correct_answer_index_field="ra",
-            answer_mappings={1: 0, 2: 1, 3: 2, 4: 3, 5: 4}
-        )
-    ).add_metrics(MC_METRICS),
->>>>>>> 405471e9
     "mathqa": EleutherTask("mathqa", ranked_classification=True).add_metrics(MC_METRICS),
     "webqs": EleutherTask("webqs").add_metrics(QA_METRICS),
     "wsc273": EleutherTask("wsc273", ranked_classification=True).add_metrics(ENTAILMENT_METRICS),
