from typing import Any, Dict, Optional, Sequence, Union

import datasets
from random import Random
from torchmetrics import MeanMetric

from catwalk.task import InstanceFormat, ENTAILMENT_METRICS, QA_METRICS, Task, \
    classification_metrics, BINARY_CLASSIFICATION_METRICS, mc_metrics, PERPLEXITY_METRICS
from catwalk.tasks.eleuther import EleutherTask, RaceEleutherTask, EleutherTaskWithRenamedSplits, \
    EleutherClassificationTask, EleutherClassificationTaskWithRenamedSplits
from catwalk.tasks.huggingface import hfmc_conversion, HFDatasetsTask, hfqa_conversion, hfclassification_conversion
from catwalk.tasks.p3 import P3Task
from catwalk.tasks.raft import RaftTask
from catwalk.tasks.metaicl import MetaICLTask
from catwalk.tasks.mrqa import MrqaTask
from catwalk.tasks.t5 import t5_prompt_conversion

TASKS: Dict[str, Task] = {
    "wikitext": EleutherTask("wikitext").add_metrics(PERPLEXITY_METRICS),
    "piqa": EleutherTask("piqa", ranked_classification=True).add_instance_conversion(
        InstanceFormat.HF_MC,
        hfmc_conversion(
            context_field=None,
            question_field="goal",
            answer_choices_fields=["sol1", "sol2"],
            correct_answer_index_field="label"
        )
    ).add_metrics(mc_metrics(2)),
    "squad": HFDatasetsTask("squad").add_instance_conversion(
        InstanceFormat.HF_QA,
        hfqa_conversion()
    ).add_metrics(QA_METRICS),
    "squadshifts-reddit": HFDatasetsTask("squadshifts", "reddit").add_instance_conversion(
        InstanceFormat.HF_QA,
        hfqa_conversion()   
    ).add_metrics(QA_METRICS),
    "squadshifts-amazon": HFDatasetsTask("squadshifts", "amazon").add_instance_conversion(
        InstanceFormat.HF_QA,
        hfqa_conversion()   
    ).add_metrics(QA_METRICS),
    "squadshifts-nyt": HFDatasetsTask("squadshifts", "nyt").add_instance_conversion(
        InstanceFormat.HF_QA,
        hfqa_conversion()   
    ).add_metrics(QA_METRICS),
    "squadshifts-new-wiki": HFDatasetsTask("squadshifts", "new_wiki").add_instance_conversion(
        InstanceFormat.HF_QA,
        hfqa_conversion()   
    ).add_metrics(QA_METRICS),
    "mrqa::race": MrqaTask("mrqa", "race").add_instance_conversion(
        InstanceFormat.HF_QA,
        hfqa_conversion()   
    ).add_metrics(QA_METRICS),
    "mrqa::newsqa": MrqaTask("mrqa", "newsqa").add_instance_conversion(
        InstanceFormat.HF_QA,
        hfqa_conversion()   
    ).add_metrics(QA_METRICS),
    "mrqa::triviaqa": MrqaTask("mrqa", "triviaqa-web").add_instance_conversion(
        InstanceFormat.HF_QA,
        hfqa_conversion()
    ).add_metrics(QA_METRICS),
    "mrqa::searchqa": MrqaTask("mrqa", "searchqa").add_instance_conversion(
        InstanceFormat.HF_QA,
        hfqa_conversion()
    ).add_metrics(QA_METRICS),
    "mrqa::hotpotqa": MrqaTask("mrqa", "hotpotqa").add_instance_conversion(
        InstanceFormat.HF_QA,
        hfqa_conversion()
    ).add_metrics(QA_METRICS),
    "mrqa::naturalquestions": MrqaTask("mrqa", "naturalquestionsshort").add_instance_conversion(
        InstanceFormat.HF_QA,
        hfqa_conversion()
    ).add_metrics(QA_METRICS),
    "mrqa::bioasq": MrqaTask("mrqa", "bioasq").add_instance_conversion(
        InstanceFormat.HF_QA,
        hfqa_conversion()
    ).add_metrics(QA_METRICS),
    "mrqa::drop": MrqaTask("mrqa", "drop").add_instance_conversion(
        InstanceFormat.HF_QA,
        hfqa_conversion()
    ).add_metrics(QA_METRICS),
    "mrqa::relationextraction": MrqaTask("mrqa", "relationextraction").add_instance_conversion(
        InstanceFormat.HF_QA,
        hfqa_conversion()
    ).add_metrics(QA_METRICS),
    "mrqa::textbookqa": MrqaTask("mrqa", "textbookqa").add_instance_conversion(
        InstanceFormat.HF_QA,
        hfqa_conversion()
    ).add_metrics(QA_METRICS),
    "mrqa::duorc.paraphraserc": MrqaTask("mrqa", "duorc.paraphraserc").add_instance_conversion(
        InstanceFormat.HF_QA,
        hfqa_conversion()
    ).add_metrics(QA_METRICS),
    "squad2": EleutherTask("squad2").add_metrics(QA_METRICS),
    "rte": EleutherClassificationTask(
        "rte",
        answer_options=["True", "False"]
    ).add_instance_conversion(
        InstanceFormat.T5_PROMPT,
        t5_prompt_conversion(
            task_name="rte",
            label_map={0: "entailment", 1: "not_entailment"},
            use_fields=["sentence1", "sentence2"]
        )
    ).add_instance_conversion(
        InstanceFormat.HF_CLASSIFICATION,
        hfclassification_conversion(
            premise_field="sentence1",
            hypothesis_field="sentence2"
        )
    ),
    "superglue::rte": HFDatasetsTask("super_glue", "rte").add_instance_conversion(
        InstanceFormat.T5_PROMPT,
        t5_prompt_conversion(
            task_name="rte",
            label_map={0: "entailment", 1: "not_entailment"},
            use_fields=["premise", "hypothesis"]
        )
    ).add_metrics(ENTAILMENT_METRICS),
    "cola": EleutherClassificationTask("cola", answer_options=["no", "yes"]).add_instance_conversion(
        InstanceFormat.HF_CLASSIFICATION,
        hfclassification_conversion(premise_field="sentence", hypothesis_field=None, id_field='idx')
    ),
    "mnli": EleutherClassificationTaskWithRenamedSplits(
        "mnli",
        answer_options=["True", "Neither", "False"]
    ).add_instance_conversion(
        InstanceFormat.HF_CLASSIFICATION,
        hfclassification_conversion(id_field='idx')
    ),
    "mnli_mismatched": EleutherClassificationTask(
        "mnli_mismatched",
        answer_options=["True", "Neither", "False"]
    ).add_instance_conversion(
        InstanceFormat.HF_CLASSIFICATION,
        hfclassification_conversion(id_field='idx')
    ),
    "mrpc": EleutherClassificationTask("mrpc", answer_options=["no", "yes"]).add_instance_conversion(
        InstanceFormat.HF_CLASSIFICATION,
        hfclassification_conversion(
            premise_field="sentence1",
            hypothesis_field="sentence2",
            id_field='idx'
        )
    ),
    "qnli": EleutherClassificationTask("qnli", answer_options=["yes", "no"]).add_instance_conversion(
        InstanceFormat.HF_CLASSIFICATION,
        hfclassification_conversion(premise_field="question", hypothesis_field="sentence", id_field='idx')
    ),
    "qqp": EleutherClassificationTask("qqp", answer_options=["no", "yes"]).add_instance_conversion(
        InstanceFormat.HF_CLASSIFICATION,
        hfclassification_conversion(
            premise_field="question1",
            hypothesis_field="question2",
            id_field='idx'
        )
    ),
    "sst": EleutherClassificationTask("sst", answer_options=["negative", "positive"]).add_instance_conversion(
        InstanceFormat.HF_CLASSIFICATION,
        hfclassification_conversion(
            premise_field="sentence",
            hypothesis_field=None,
            id_field='idx'
        )
    ),
    "wnli": EleutherTask("wnli", ranked_classification=True).add_metrics(ENTAILMENT_METRICS),
    "boolq": EleutherTask("boolq", ranked_classification=True).add_metrics(classification_metrics(2)),
    "cb": EleutherTask("cb", ranked_classification=True).add_metrics(ENTAILMENT_METRICS),
    "copa": EleutherTask("copa", ranked_classification=True).add_instance_conversion(
        InstanceFormat.HF_MC,
        hfmc_conversion(
            context_field=None,
            question_field="premise",
            answer_choices_fields=["choice1", "choice2"],
            correct_answer_index_field="label",
            id_field="idx"
        )
    ).add_metrics(mc_metrics(2)),
<<<<<<< HEAD
    "multirc": EleutherTask("multirc", ranked_classification=True).add_metrics(BINARY_CLASSIFICATION_METRICS),  # TODO double check direction
=======
    "eai::multirc": EleutherTask("multirc", ranked_classification=True).add_metrics(mc_metrics(2)),
>>>>>>> ea5c47da
    #"record": EleutherTask("record"),    # record doesn't have a 1:1 correspondence between HF instances and EAI instances
    "wic": EleutherTask("wic", ranked_classification=True).add_metrics(ENTAILMENT_METRICS),
    "wsc": EleutherTask(
        "wsc",
        ranked_classification=True,
        promptsource_task_spec=('super_glue', 'wsc.fixed')
    ).add_metrics(mc_metrics(2)),
    #"coqa": EleutherTask("coqa"),  # currently broken in the datasets library
    "drop": EleutherTask("drop").add_metrics(QA_METRICS),
    "lambada": EleutherTask("lambada_standard").add_metrics(PERPLEXITY_METRICS).add_metric("acc", MeanMetric),
    "lambada_cloze": EleutherTask("lambada_standard_cloze").add_metrics(PERPLEXITY_METRICS),
    "lambada_mt_en": EleutherTask("lambada_openai_mt_en").add_metrics(PERPLEXITY_METRICS),
    "lambada_mt_fr": EleutherTask("lambada_openai_mt_fr").add_metrics(PERPLEXITY_METRICS),
    "lambada_mt_de": EleutherTask("lambada_openai_mt_de").add_metrics(PERPLEXITY_METRICS),
    "lambada_mt_it": EleutherTask("lambada_openai_mt_it").add_metrics(PERPLEXITY_METRICS),
    "lambada_mt_es": EleutherTask("lambada_openai_mt_es").add_metrics(PERPLEXITY_METRICS),
    "prost": EleutherTask("prost", ranked_classification=True).add_metrics(mc_metrics(4)),
    "mc_taco": EleutherTask("mc_taco", ranked_classification=True).add_metrics(BINARY_CLASSIFICATION_METRICS),
    "pubmedqa": EleutherTaskWithRenamedSplits("pubmedqa").add_metrics(BINARY_CLASSIFICATION_METRICS),
    "sciq": EleutherTask("sciq", ranked_classification=True).add_instance_conversion(
        InstanceFormat.HF_MC,
        hfmc_conversion(
            context_field=None,
            question_field="question",
            answer_choices_fields=["correct_answer", "distractor1", "distractor2", "distractor3"],
            correct_answer_field="correct_answer"
        )
    ).add_metrics(mc_metrics(4)),
    "qa4mre_2011": EleutherTask("qa4mre_2011", ranked_classification=True).add_instance_conversion(
        InstanceFormat.HF_MC,
        hfmc_conversion(
            context_field="document_str",
            question_field="question_str",
            answer_choices_fields="answer_options.answer_str",
            correct_answer_index_field="correct_answer_id",
            answer_mappings={'1': 0, '2': 1, '3': 2, '4': 3, '5': 4}
        )
    ).add_metrics(mc_metrics(5)),
    "qa4mre_2012": EleutherTask("qa4mre_2012", ranked_classification=True).add_instance_conversion(
        InstanceFormat.HF_MC,
        hfmc_conversion(
            context_field="document_str",
            question_field="question_str",
            answer_choices_fields="answer_options.answer_str",
            correct_answer_index_field="correct_answer_id",
            answer_mappings={'1': 0, '2': 1, '3': 2, '4': 3, '5': 4}
        )
    ).add_metrics(mc_metrics(5)),
    "qa4mre_2013": EleutherTask("qa4mre_2013", ranked_classification=True).add_instance_conversion(
        InstanceFormat.HF_MC,
        hfmc_conversion(
            context_field="document_str",
            question_field="question_str",
            answer_choices_fields="answer_options.answer_str",
            correct_answer_index_field="correct_answer_id",
            answer_mappings={'1': 0, '2': 1, '3': 2, '4': 3, '5': 4}
        )
    ).add_metrics(mc_metrics(5)),
    "triviaqa": EleutherTask(
        "triviaqa",
        promptsource_task_spec=("trivia_qa", "unfiltered")
    ).add_metrics(QA_METRICS),
    "arc_easy": EleutherTask("arc_easy", ranked_classification=True).add_instance_conversion(
        InstanceFormat.HF_MC,
        hfmc_conversion(
            context_field=None,
            question_field="question",
            answer_choices_fields="choices.text",
            correct_answer_index_field="answerKey",
            id_field="id",
            answer_mappings={'A': 0, 'B': 1, 'C': 2, 'D': 3, 'E': 4, '1': 0, '2': 1, '3': 2, '4': 3}
        )
    ).add_metrics(mc_metrics(4)),
    "arc_challenge": EleutherTask("arc_challenge", ranked_classification=True).add_instance_conversion(
        InstanceFormat.HF_MC,
        hfmc_conversion(
            context_field=None,
            question_field="question",
            answer_choices_fields="choices.text",
            correct_answer_index_field="answerKey",
            id_field="id",
            answer_mappings={'A': 0, 'B': 1, 'C': 2, 'D': 3, 'E': 4, '1': 0, '2': 1, '3': 2, '4': 3}
        )
    ).add_metrics(mc_metrics(4)),
    "logiqa": EleutherTask("logiqa", ranked_classification=True).add_instance_conversion(
        InstanceFormat.HF_MC,
        hfmc_conversion(
            context_field="context",
            question_field="question",
            answer_choices_fields="options",
            correct_answer_index_field="label"
        )
    ).add_metrics(mc_metrics(4)),
    "hellaswag": EleutherTask("hellaswag", ranked_classification=True).add_instance_conversion(
        InstanceFormat.HF_MC,
        hfmc_conversion(
            context_field=None,
            question_field="ctx",
            answer_choices_fields="endings",
            correct_answer_index_field="label",
            answer_mappings={'0': 0, '1': 1, '2': 2, '3': 3}
        )
    ).add_metrics(mc_metrics(4)),
    "openbookqa": EleutherTask("openbookqa", ranked_classification=True).add_instance_conversion(
        InstanceFormat.HF_MC,
        hfmc_conversion(
            context_field=None,
            question_field="question_stem",
            answer_choices_fields="choices.text",
            correct_answer_index_field="answerKey",
            id_field="id"
        )
    ).add_metrics(mc_metrics(4)),
    "race": HFDatasetsTask("race", "high").add_metrics(mc_metrics(4)),
    "eai::race": RaceEleutherTask().add_metrics(mc_metrics(4)),
    "headqa_es": EleutherTask("headqa_es", ranked_classification=True).add_instance_conversion(
        InstanceFormat.HF_MC,
        hfmc_conversion(
            context_field=None,
            question_field="qtext",
            answer_choices_fields=[
                "answers.0.atext",
                "answers.1.atext",
                "answers.2.atext",
                "answers.3.atext",
                "answers.4.atext"
            ],
            correct_answer_index_field="ra",
            answer_mappings={1: 0, 2: 1, 3: 2, 4: 3, 5: 4}
        )
    ).add_metrics(mc_metrics(5)),
    "headqa_en": EleutherTask("headqa_en", ranked_classification=True).add_instance_conversion(
        InstanceFormat.HF_MC,
        hfmc_conversion(
            context_field=None,
            question_field="qtext",
            answer_choices_fields=[
                "answers.0.atext",
                "answers.1.atext",
                "answers.2.atext",
                "answers.3.atext",
                "answers.4.atext"
            ],
            correct_answer_index_field="ra",
            answer_mappings={1: 0, 2: 1, 3: 2, 4: 3, 5: 4}
        )
    ).add_metrics(mc_metrics(5)),
    "mathqa": EleutherTask("mathqa", ranked_classification=True).add_metrics(mc_metrics(5)),
    "webqs": EleutherTask("webqs").add_metrics(QA_METRICS),
    "wsc273": EleutherTask("wsc273", ranked_classification=True).add_metrics(ENTAILMENT_METRICS),
    "winogrande": EleutherTask("winogrande", ranked_classification=True).add_instance_conversion(
        InstanceFormat.HF_MC,
        hfmc_conversion(
            context_field=None,
            question_field="sentence",
            answer_choices_fields=["option1", "option2"],
            correct_answer_index_field="answer",
            answer_mappings={'1': 0, '2': 1}
        )
    ).add_metrics(mc_metrics(2)),
    "anli_r1": EleutherTask("anli_r1", ranked_classification=True).add_metrics(ENTAILMENT_METRICS),
    "anli_r2": EleutherTask("anli_r2", ranked_classification=True).add_metrics(ENTAILMENT_METRICS),
    "anli_r3": EleutherTask("anli_r3", ranked_classification=True).add_metrics(ENTAILMENT_METRICS),
    "ethics_cm": EleutherTask("ethics_cm").add_metrics(BINARY_CLASSIFICATION_METRICS),
    "ethics_deontology": EleutherTask("ethics_deontology").add_metrics(BINARY_CLASSIFICATION_METRICS),
    "ethics_justice": EleutherTask("ethics_justice").add_metrics(BINARY_CLASSIFICATION_METRICS),
    "ethics_utilitarianism_original": EleutherTask("ethics_utilitarianism_original").add_metrics(BINARY_CLASSIFICATION_METRICS),
    "ethics_utilitarianism": EleutherTask("ethics_utilitarianism").add_metrics(BINARY_CLASSIFICATION_METRICS),
    "ethics_virtue": EleutherTask("ethics_virtue").add_metrics(BINARY_CLASSIFICATION_METRICS),
    # "truthfulqa_mc": EleutherTask("truthfulqa_mc", ranked_classification=True),
    "truthfulqa_gen": EleutherTask("truthfulqa_gen"),
    "mutual": EleutherTask("mutual"),
    "mutual_plus": EleutherTask("mutual_plus"),
    "math_algebra": EleutherTask("math_algebra").add_metrics(QA_METRICS),
    "math_counting_and_prob": EleutherTask("math_counting_and_prob").add_metrics(QA_METRICS),
    "math_geometry": EleutherTask("math_geometry").add_metrics(QA_METRICS),
    "math_intermediate_algebra": EleutherTask("math_intermediate_algebra").add_metrics(QA_METRICS),
    "math_num_theory": EleutherTask("math_num_theory").add_metrics(QA_METRICS),
    "math_prealgebra": EleutherTask("math_prealgebra").add_metrics(QA_METRICS),
    "math_precalc": EleutherTask("math_precalc").add_metrics(QA_METRICS),
    "math_asdiv": EleutherTask("math_asdiv").add_metrics(QA_METRICS),
    "arithmetic_2da": EleutherTask("arithmetic_2da").add_metrics(QA_METRICS),
    "arithmetic_2ds": EleutherTask("arithmetic_2ds").add_metrics(QA_METRICS),
    "arithmetic_3da": EleutherTask("arithmetic_3da").add_metrics(QA_METRICS),
    "arithmetic_3ds": EleutherTask("arithmetic_3ds").add_metrics(QA_METRICS),
    "arithmetic_4da": EleutherTask("arithmetic_4da").add_metrics(QA_METRICS),
    "arithmetic_4ds": EleutherTask("arithmetic_4ds").add_metrics(QA_METRICS),
    "arithmetic_5da": EleutherTask("arithmetic_5da").add_metrics(QA_METRICS),
    "arithmetic_5ds": EleutherTask("arithmetic_5ds").add_metrics(QA_METRICS),
    "arithmetic_2dm": EleutherTask("arithmetic_2dm").add_metrics(QA_METRICS),
    "arithmetic_1dc": EleutherTask("arithmetic_1dc").add_metrics(QA_METRICS),
    #"iwslt17-en-ar": EleutherTask("iwslt17-en-ar"),    # no support for translations tasks for now
    #"iwslt17-ar-en": EleutherTask("iwslt17-ar-en"),    # no support for translations tasks for now
    "anagrams1": EleutherTask("anagrams1").add_metrics(QA_METRICS),
    "anagrams2": EleutherTask("anagrams2").add_metrics(QA_METRICS),
    "cycle_letters": EleutherTask("cycle_letters").add_metrics(QA_METRICS),
    "random_insertion": EleutherTask("random_insertion").add_metrics(QA_METRICS),
    "reversed_words": EleutherTask("reversed_words").add_metrics(QA_METRICS),
    # RAFT
    "raft::ade_corpus_v2": RaftTask("ade_corpus_v2"),
    "raft::banking_77": RaftTask("banking_77", 77),
    "raft::neurips_impact_statement_risks": RaftTask("neurips_impact_statement_risks"),
    "raft::one_stop_english": RaftTask("one_stop_english", 3),
    "raft::overruling": RaftTask("overruling"),
    "raft::semiconductor_org_types": RaftTask("semiconductor_org_types", 3),
    "raft::systematic_review_inclusion": RaftTask("systematic_review_inclusion"),
    "raft::tai_safety_research": RaftTask("tai_safety_research"),
    "raft::terms_of_service": RaftTask("terms_of_service"),
    "raft::tweet_eval_hate": RaftTask("tweet_eval_hate"),
    "raft::twitter_complaints": RaftTask("twitter_complaints"),

    # MetaICL
    "metaicl::piqa": MetaICLTask("piqa").add_metrics(mc_metrics(2)),
    "metaicl::boolq": MetaICLTask("boolq").add_metrics(classification_metrics(2)),

    "metaicl::tweet_eval-stance_feminist": MetaICLTask("tweet_eval-stance_feminist").add_metrics(classification_metrics(3)),
    "metaicl::ethos-national_origin": MetaICLTask("ethos-national_origin").add_metrics(classification_metrics(2)),
    "metaicl::tweet_eval-hate": MetaICLTask("tweet_eval-hate").add_metrics(classification_metrics(2)),
    "metaicl::ag_news": MetaICLTask("ag_news").add_metrics(classification_metrics(4)),
    "metaicl::amazon_polarity": MetaICLTask("amazon_polarity").add_metrics(classification_metrics(2)),
    "metaicl::hate_speech18": MetaICLTask("hate_speech18").add_metrics(classification_metrics(2)),
    "metaicl::poem_sentiment": MetaICLTask("poem_sentiment").add_metrics(classification_metrics(3)),
    "metaicl::climate_fever": MetaICLTask("climate_fever").add_metrics(classification_metrics(4)),
    "metaicl::medical_questions_pairs": MetaICLTask("medical_questions_pairs").add_metrics(classification_metrics(2)),
    "metaicl::tweet_eval-stance_atheism": MetaICLTask("tweet_eval-stance_atheism").add_metrics(classification_metrics(3)),
    "metaicl::superglue-cb": MetaICLTask("superglue-cb").add_metrics(classification_metrics(3)),
    "metaicl::dbpedia_14": MetaICLTask("dbpedia_14").add_metrics(classification_metrics(14)),
    "metaicl::wiki_qa": MetaICLTask("wiki_qa").add_metrics(classification_metrics(2)),
    "metaicl::emo": MetaICLTask("emo").add_metrics(classification_metrics(4)),
    "metaicl::yelp_polarity": MetaICLTask("yelp_polarity").add_metrics(classification_metrics(2)),
    "metaicl::ethos-religion": MetaICLTask("ethos-religion").add_metrics(classification_metrics(2)),
    "metaicl::financial_phrasebank": MetaICLTask("financial_phrasebank").add_metrics(classification_metrics(3)),
    "metaicl::tab_fact": MetaICLTask("tab_fact").add_metrics(classification_metrics(2)),
    "metaicl::anli": MetaICLTask("anli").add_metrics(classification_metrics(3)),
    "metaicl::ethos-race": MetaICLTask("ethos-race").add_metrics(classification_metrics(2)),

    "metaicl::glue-mrpc": MetaICLTask("glue-mrpc").add_metrics(classification_metrics(2)),
    "metaicl::glue-qqp": MetaICLTask("glue-qqp").add_metrics(classification_metrics(2)),
    # "metaicl::medical_questions_pairs": MetaICLTask("medical_questions_pairs").add_metrics(classification_metrics(2)),
    "metaicl::paws": MetaICLTask("paws").add_metrics(classification_metrics(2)),

    # "metaicl::anli": MetaICLTask("anli").add_metrics(classification_metrics(3)),
    "metaicl::glue-mnli": MetaICLTask("glue-mnli").add_metrics(classification_metrics(3)),
    "metaicl::glue-qnli": MetaICLTask("glue-qnli").add_metrics(classification_metrics(2)),
    "metaicl::glue-rte": MetaICLTask("glue-rte").add_metrics(classification_metrics(2)),
    "metaicl::glue-wnli": MetaICLTask("glue-wnli").add_metrics(classification_metrics(2)),
    "metaicl::scitail": MetaICLTask("scitail").add_metrics(classification_metrics(2)),
    "metaicl::sick": MetaICLTask("sick").add_metrics(classification_metrics(3)),
    # "metaicl::superglue-cb": MetaICLTask("superglue-cb").add_metrics(classification_metrics(3)),

    "metaicl::ai2_arc": MetaICLTask("ai2_arc").add_metrics(mc_metrics(4)),
    "metaicl::codah": MetaICLTask("codah").add_metrics(mc_metrics(4)),
    "metaicl::cosmos_qa": MetaICLTask("cosmos_qa").add_metrics(mc_metrics(4)),
    "metaicl::dream": MetaICLTask("dream").add_metrics(mc_metrics(3)),
    "metaicl::hellaswag": MetaICLTask("hellaswag").add_metrics(mc_metrics(4)),
    "metaicl::openbookqa": MetaICLTask("openbookqa").add_metrics(mc_metrics(4)),
    "metaicl::qasc": MetaICLTask("qasc").add_metrics(mc_metrics(8)),
    "metaicl::quail": MetaICLTask("quail").add_metrics(mc_metrics(4)),
    "metaicl::quarel": MetaICLTask("quarel").add_metrics(mc_metrics(2)),
    "metaicl::quartz-no_knowledge": MetaICLTask("quartz-no_knowledge").add_metrics(mc_metrics(2)),
    "metaicl::quartz-with_knowledge": MetaICLTask("quartz-with_knowledge").add_metrics(mc_metrics(2)),
    "metaicl::sciq": MetaICLTask("sciq").add_metrics(mc_metrics(4)),
    "metaicl::superglue-copa": MetaICLTask("superglue-copa").add_metrics(mc_metrics(2)),
    "metaicl::swag": MetaICLTask("swag").add_metrics(mc_metrics(4)),
    "metaicl::wino_grande": MetaICLTask("wino_grande").add_metrics(mc_metrics(2)),
    "metaicl::wiqa": MetaICLTask("wiqa").add_metrics(mc_metrics(3)),
    "metaicl::unifiedqa:qasc": MetaICLTask("unifiedqa:qasc").add_metrics(mc_metrics(8)),
    "metaicl::unifiedqa:qasc_with_ir": MetaICLTask("unifiedqa:qasc_with_ir").add_metrics(mc_metrics(8)),
    "metaicl::unifiedqa:openbookqa": MetaICLTask("unifiedqa:openbookqa").add_metrics(mc_metrics(4)),
    "metaicl::unifiedqa:openbookqa_with_ir": MetaICLTask("unifiedqa:openbookqa_with_ir").add_metrics(mc_metrics(4)),
    "metaicl::unifiedqa:mctest": MetaICLTask("unifiedqa:mctest").add_metrics(mc_metrics(4)),
    "metaicl::unifiedqa:ai2_science_middle": MetaICLTask("unifiedqa:ai2_science_middle").add_metrics(mc_metrics(4)),
    "metaicl::numer_sense": MetaICLTask("numer_sense").add_metrics(classification_metrics(12)),
    "metaicl::race-high": MetaICLTask("race-high").add_metrics(mc_metrics(4)),
    "metaicl::commonsense_qa": MetaICLTask("commonsense_qa").add_metrics(mc_metrics(5)),
}

for config in datasets.get_dataset_config_names("bigscience/P3"):
    TASKS[f"p3::{config}"] = P3Task(config)

TASK_SETS = {
    "iz": {
        "arc_challenge",
        "arc_easy",
        "boolq",
        "copa",
        "headqa_en",
        "hellaswag",
        "lambada",
        "logiqa",
        "mathqa",
        "mc_taco",
        "mrpc",
        "eai::multirc",
        "openbookqa",
        "piqa",
        "prost",
        "pubmedqa",
        "qnli",
        "qqp",
        "race",
        "rte",
        "sciq",
        "sst",
        "triviaqa",
        "webqs",
        "wic",
        "winogrande",
        "wnli",
        "wsc",
    },
    "raft": {name for name in TASKS.keys() if name.startswith("raft::")},
    "metaicl-classification-eval": {
        "metaicl::tweet_eval-stance_feminist",
        "metaicl::ethos-national_origin",
        "metaicl::tweet_eval-hate",
        "metaicl::ag_news",
        "metaicl::amazon_polarity",
        "metaicl::hate_speech18",
        "metaicl::poem_sentiment",
        "metaicl::climate_fever",
        "metaicl::medical_questions_pairs",
        "metaicl::tweet_eval-stance_atheism",
        "metaicl::superglue-cb",
        "metaicl::dbpedia_14",
        "metaicl::wiki_qa",
        "metaicl::emo",
        "metaicl::yelp_polarity",
        "metaicl::ethos-religion",
        "metaicl::financial_phrasebank",
        "metaicl::tab_fact",
        "metaicl::anli",
        "metaicl::ethos-race"
    },
    "metaicl-paraphrase-eval": {
        "metaicl::glue-mrpc",
        "metaicl::glue-qqp",
        "metaicl::medical_questions_pairs",
        "metaicl::paws"
    },
    "metaicl-nli-eval": {
        "metaicl::anli",
        "metaicl::glue-mnli",
        "metaicl::glue-qnli",
        "metaicl::glue-rte",
        "metaicl::glue-wnli",
        "metaicl::scitail",
        "metaicl::sick",
        "metaicl::superglue-cb"
    },
    "metaicl-qa-eval": {
        "metaicl::ai2_arc",
        "metaicl::codah",
        "metaicl::cosmos_qa",
        "metaicl::dream",
        "metaicl::hellaswag",
        "metaicl::openbookqa",
        "metaicl::qasc",
        "metaicl::quail",
        "metaicl::quarel",
        "metaicl::quartz-no_knowledge",
        "metaicl::quartz-with_knowledge",
        "metaicl::sciq",
        "metaicl::superglue-copa",
        "metaicl::swag",
        "metaicl::wino_grande",
        "metaicl::wiqa",
        "metaicl::unifiedqa:qasc",
        "metaicl::unifiedqa:qasc_with_ir",
        "metaicl::unifiedqa:openbookqa",
        "metaicl::unifiedqa:openbookqa_with_ir",
        "metaicl::unifiedqa:mctest",
        "metaicl::unifiedqa:ai2_science_middle"
    },
    "metaicl-lr-eval": {
        "metaicl::quarel",
        "metaicl::financial_phrasebank",
        "metaicl::openbookqa",
        "metaicl::codah",
        "metaicl::qasc",
        "metaicl::glue-mrpc",
        "metaicl::dream",
        "metaicl::sick",
        "metaicl::commonsense_qa",
        "metaicl::medical_questions_pairs",
        "metaicl::quartz-with_knowledge",
        "metaicl::poem_sentiment",
        "metaicl::quartz-no_knowledge",
        "metaicl::glue-wnli",
        "metaicl::climate_fever",
        "metaicl::ethos-national_origin",
        "metaicl::ethos-race",
        "metaicl::ethos-religion",
        "metaicl::ai2_arc",
        "metaicl::hate_speech18",
        "metaicl::glue-rte",
        "metaicl::superglue-cb",
        "metaicl::superglue-copa",
        "metaicl::tweet_eval-hate",
        "metaicl::tweet_eval-stance_atheism",
        "metaicl::tweet_eval-stance_feminist"
    }
}


def short_name_for_task_object(task: Task) -> Optional[str]:
    for task_name, task_object in TASKS.items():
        if id(task) == id(task_object):
            return task_name
    return None


def get_instances(task: Union[str, Task],
                  split: Optional[str] = None,
                  limit: Optional[int] = None,
                  random_subsample_seed: Optional[int] = None,
                  ) -> Sequence[Dict[str, Any]]:
    instances = task.get_split(split)
    if limit is not None and len(instances) > limit:
        instances = instances[:limit] if random_subsample_seed is None else Random(random_subsample_seed).sample(instances, limit)
    return instances
<|MERGE_RESOLUTION|>--- conflicted
+++ resolved
@@ -175,11 +175,7 @@
             id_field="idx"
         )
     ).add_metrics(mc_metrics(2)),
-<<<<<<< HEAD
-    "multirc": EleutherTask("multirc", ranked_classification=True).add_metrics(BINARY_CLASSIFICATION_METRICS),  # TODO double check direction
-=======
     "eai::multirc": EleutherTask("multirc", ranked_classification=True).add_metrics(mc_metrics(2)),
->>>>>>> ea5c47da
     #"record": EleutherTask("record"),    # record doesn't have a 1:1 correspondence between HF instances and EAI instances
     "wic": EleutherTask("wic", ranked_classification=True).add_metrics(ENTAILMENT_METRICS),
     "wsc": EleutherTask(
