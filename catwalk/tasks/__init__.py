from typing import Dict, Optional

import datasets

from catwalk.task import InstanceFormat, ENTAILMENT_METRICS, QA_METRICS, Task, \
    classification_metrics, BINARY_CLASSIFICATION_METRICS, mc_metrics
from catwalk.tasks.eleuther import EleutherTask, RaceEleutherTask, EleutherTaskWithRenamedSplits, \
    EleutherClassificationTask, EleutherClassificationTaskWithRenamedSplits
from catwalk.tasks.huggingface import hfmc_conversion, HFDatasetsTask, hfqa_conversion, hfclassification_conversion
from catwalk.tasks.p3 import P3Task
from catwalk.tasks.raft import RaftTask
from catwalk.tasks.metaicl import MetaICLTask
from catwalk.tasks.mrqa import MrqaTask
from catwalk.tasks.t5 import t5_prompt_conversion

TASKS: Dict[str, Task] = {
    "wikitext": EleutherTask("wikitext"),
    "piqa": EleutherTask("piqa", ranked_classification=True).add_instance_conversion(
        InstanceFormat.HF_MC,
        hfmc_conversion(
            context_field=None,
            question_field="goal",
            answer_choices_fields=["sol1", "sol2"],
            correct_answer_index_field="label"
        )
    ).add_metrics(mc_metrics(2)),
    "squad": HFDatasetsTask("squad").add_instance_conversion(
        InstanceFormat.HF_QA,
        hfqa_conversion()
    ).add_metrics(QA_METRICS),
    "squadshifts-reddit": HFDatasetsTask("squadshifts", "reddit").add_instance_conversion(
        InstanceFormat.HF_QA,
        hfqa_conversion()   
    ).add_metrics(QA_METRICS),
    "squadshifts-amazon": HFDatasetsTask("squadshifts", "amazon").add_instance_conversion(
        InstanceFormat.HF_QA,
        hfqa_conversion()   
    ).add_metrics(QA_METRICS),
    "squadshifts-nyt": HFDatasetsTask("squadshifts", "nyt").add_instance_conversion(
        InstanceFormat.HF_QA,
        hfqa_conversion()   
    ).add_metrics(QA_METRICS),
    "squadshifts-new-wiki": HFDatasetsTask("squadshifts", "new_wiki").add_instance_conversion(
        InstanceFormat.HF_QA,
        hfqa_conversion()   
    ).add_metrics(QA_METRICS),
    "mrqa::race": MrqaTask("mrqa", "race").add_instance_conversion(
        InstanceFormat.HF_QA,
        hfqa_conversion()   
    ).add_metrics(QA_METRICS),
    "mrqa::newsqa": MrqaTask("mrqa", "newsqa").add_instance_conversion(
        InstanceFormat.HF_QA,
        hfqa_conversion()   
    ).add_metrics(QA_METRICS),
    "mrqa::triviaqa": MrqaTask("mrqa", "triviaqa-web").add_instance_conversion(
        InstanceFormat.HF_QA,
        hfqa_conversion()
    ).add_metrics(QA_METRICS),
    "mrqa::searchqa": MrqaTask("mrqa", "searchqa").add_instance_conversion(
        InstanceFormat.HF_QA,
        hfqa_conversion()
    ).add_metrics(QA_METRICS),
    "mrqa::hotpotqa": MrqaTask("mrqa", "hotpotqa").add_instance_conversion(
        InstanceFormat.HF_QA,
        hfqa_conversion()
    ).add_metrics(QA_METRICS),
    "mrqa::naturalquestions": MrqaTask("mrqa", "naturalquestionsshort").add_instance_conversion(
        InstanceFormat.HF_QA,
        hfqa_conversion()
    ).add_metrics(QA_METRICS),
    "mrqa::bioasq": MrqaTask("mrqa", "bioasq").add_instance_conversion(
        InstanceFormat.HF_QA,
        hfqa_conversion()
    ).add_metrics(QA_METRICS),
    "mrqa::drop": MrqaTask("mrqa", "drop").add_instance_conversion(
        InstanceFormat.HF_QA,
        hfqa_conversion()
    ).add_metrics(QA_METRICS),
    "mrqa::relationextraction": MrqaTask("mrqa", "relationextraction").add_instance_conversion(
        InstanceFormat.HF_QA,
        hfqa_conversion()
    ).add_metrics(QA_METRICS),
    "mrqa::textbookqa": MrqaTask("mrqa", "textbookqa").add_instance_conversion(
        InstanceFormat.HF_QA,
        hfqa_conversion()
    ).add_metrics(QA_METRICS),
    "mrqa::duorc.paraphraserc": MrqaTask("mrqa", "duorc.paraphraserc").add_instance_conversion(
        InstanceFormat.HF_QA,
        hfqa_conversion()
    ).add_metrics(QA_METRICS),
    "squad2": EleutherTask("squad2").add_metrics(QA_METRICS),
    "rte": EleutherClassificationTask(
        "rte",
        answer_options=["entailment", "not entailment"]
    ).add_instance_conversion(
        InstanceFormat.T5_PROMPT,
        t5_prompt_conversion(
            task_name="rte",
            label_map={0: "entailment", 1: "not_entailment"},
            use_fields=["sentence1", "sentence2"]
        )
    ).add_instance_conversion(
        InstanceFormat.HF_CLASSIFICATION,
        hfclassification_conversion(
            premise_field="sentence1",
            hypothesis_field="sentence2"
        )
    ),
    "superglue::rte": HFDatasetsTask("super_glue", "rte").add_instance_conversion(
        InstanceFormat.T5_PROMPT,
        t5_prompt_conversion(
            task_name="rte",
            label_map={0: "entailment", 1: "not_entailment"},
            use_fields=["premise", "hypothesis"]
        )
    ).add_metrics(ENTAILMENT_METRICS),
    "cola": EleutherClassificationTask("cola", answer_options=["false", "true"]).add_instance_conversion(
        InstanceFormat.HF_CLASSIFICATION,
        hfclassification_conversion(premise_field="sentence", hypothesis_field=None, id_field='idx')
    ),
    "mnli": EleutherClassificationTaskWithRenamedSplits(
        "mnli",
        answer_options=["True", "Neither", "False"]
    ).add_instance_conversion(
        InstanceFormat.HF_CLASSIFICATION,
        hfclassification_conversion(id_field='idx')
    ),
    "mnli_mismatched": EleutherClassificationTask(
        "mnli_mismatched",
        answer_options=["True", "Neither", "False"]
    ).add_instance_conversion(
        InstanceFormat.HF_CLASSIFICATION,
        hfclassification_conversion(id_field='idx')
    ),
    "mrpc": EleutherClassificationTask("mrpc", answer_options=["no", "yes"]
    ).add_instance_conversion(
        InstanceFormat.HF_CLASSIFICATION,
        hfclassification_conversion(
            premise_field="sentence1",
            hypothesis_field="sentence2",
            id_field='idx'
        )
    ),
    "qnli": EleutherClassificationTask("qnli", answer_options=["yes", "no"]).add_instance_conversion(
        InstanceFormat.HF_CLASSIFICATION,
        hfclassification_conversion(premise_field="question", hypothesis_field="sentence", id_field='idx')
    ),
    "qqp": EleutherClassificationTask("qqp", answer_options=["no", "yes"]).add_instance_conversion(
        InstanceFormat.HF_CLASSIFICATION,
        hfclassification_conversion(
            premise_field="question1",
            hypothesis_field="question2",
            id_field='idx'
        )
    ),
    "sst": EleutherClassificationTask("sst", answer_options=["negative", "positive"]).add_instance_conversion(
        InstanceFormat.HF_CLASSIFICATION,
        hfclassification_conversion(
            premise_field="sentence",
            hypothesis_field=None,
            id_field='idx'
        )
    ),
    "wnli": EleutherTask("wnli", ranked_classification=True).add_metrics(ENTAILMENT_METRICS),
    "boolq": EleutherTask("boolq", ranked_classification=True).add_metrics(classification_metrics(2)),
    "cb": EleutherTask("cb", ranked_classification=True).add_metrics(ENTAILMENT_METRICS),
    "copa": EleutherTask("copa", ranked_classification=True).add_instance_conversion(
        InstanceFormat.HF_MC,
        hfmc_conversion(
            context_field=None,
            question_field="premise",
            answer_choices_fields=["choice1", "choice2"],
            correct_answer_index_field="label",
            id_field="idx"
        )
    ).add_metrics(mc_metrics(2)),
    "multirc": EleutherTask("multirc", ranked_classification=True).add_metrics(QA_METRICS),
    #"record": EleutherTask("record"),    # record doesn't have a 1:1 correspondence between HF instances and EAI instances
    "wic": EleutherTask("wic", ranked_classification=True).add_metrics(ENTAILMENT_METRICS),
    "wsc": EleutherTask(
        "wsc",
        ranked_classification=True,
        promptsource_task_spec=('super_glue', 'wsc.fixed')
<<<<<<< HEAD
    ).add_metrics(MC_METRICS),
=======
    ).add_metrics(mc_metrics(2)),
>>>>>>> 53f3281e
    #"coqa": EleutherTask("coqa"),  # currently broken in the datasets library
    "drop": EleutherTask("drop").add_metrics(QA_METRICS),
    "lambada": EleutherTask("lambada_standard"),
    "lambada_cloze": EleutherTask("lambada_standard_cloze"),
    "lambada_mt_en": EleutherTask("lambada_openai_mt_en"),
    "lambada_mt_fr": EleutherTask("lambada_openai_mt_fr"),
    "lambada_mt_de": EleutherTask("lambada_openai_mt_de"),
    "lambada_mt_it": EleutherTask("lambada_openai_mt_it"),
    "lambada_mt_es": EleutherTask("lambada_openai_mt_es"),
    "prost": EleutherTask("prost", ranked_classification=True).add_metrics(mc_metrics(4)),
    "mc_taco": EleutherTask("mc_taco", ranked_classification=True).add_metrics(BINARY_CLASSIFICATION_METRICS),
    "pubmedqa": EleutherTaskWithRenamedSplits("pubmedqa").add_metrics(BINARY_CLASSIFICATION_METRICS),
    "sciq": EleutherTask("sciq", ranked_classification=True).add_instance_conversion(
        InstanceFormat.HF_MC,
        hfmc_conversion(
            context_field=None,
            question_field="question",
            answer_choices_fields=["correct_answer", "distractor1", "distractor2", "distractor3"],
            correct_answer_field="correct_answer"
        )
    ).add_metrics(mc_metrics(4)),
    "qa4mre_2011": EleutherTask("qa4mre_2011", ranked_classification=True).add_instance_conversion(
        InstanceFormat.HF_MC,
        hfmc_conversion(
            context_field="document_str",
            question_field="question_str",
            answer_choices_fields="answer_options.answer_str",
            correct_answer_index_field="correct_answer_id",
            answer_mappings={'1': 0, '2': 1, '3': 2, '4': 3, '5': 4}
        )
    ).add_metrics(mc_metrics(5)),
    "qa4mre_2012": EleutherTask("qa4mre_2012", ranked_classification=True).add_instance_conversion(
        InstanceFormat.HF_MC,
        hfmc_conversion(
            context_field="document_str",
            question_field="question_str",
            answer_choices_fields="answer_options.answer_str",
            correct_answer_index_field="correct_answer_id",
            answer_mappings={'1': 0, '2': 1, '3': 2, '4': 3, '5': 4}
        )
    ).add_metrics(mc_metrics(5)),
    "qa4mre_2013": EleutherTask("qa4mre_2013", ranked_classification=True).add_instance_conversion(
        InstanceFormat.HF_MC,
        hfmc_conversion(
            context_field="document_str",
            question_field="question_str",
            answer_choices_fields="answer_options.answer_str",
            correct_answer_index_field="correct_answer_id",
            answer_mappings={'1': 0, '2': 1, '3': 2, '4': 3, '5': 4}
        )
<<<<<<< HEAD
    ).add_metrics(MC_METRICS),
=======
    ).add_metrics(mc_metrics(5)),
>>>>>>> 53f3281e
    "triviaqa": EleutherTask(
        "triviaqa",
        promptsource_task_spec=("trivia_qa", "unfiltered")
    ).add_metrics(QA_METRICS),
    "arc_easy": EleutherTask("arc_easy", ranked_classification=True).add_instance_conversion(
        InstanceFormat.HF_MC,
        hfmc_conversion(
            context_field=None,
            question_field="question",
            answer_choices_fields="choices.text",
            correct_answer_index_field="answerKey",
            id_field="id",
            answer_mappings={'A': 0, 'B': 1, 'C': 2, 'D': 3, 'E': 4, '1': 0, '2': 1, '3': 2, '4': 3}
        )
    ).add_metrics(mc_metrics(4)),
    "arc_challenge": EleutherTask("arc_challenge", ranked_classification=True).add_instance_conversion(
        InstanceFormat.HF_MC,
        hfmc_conversion(
            context_field=None,
            question_field="question",
            answer_choices_fields="choices.text",
            correct_answer_index_field="answerKey",
            id_field="id",
            answer_mappings={'A': 0, 'B': 1, 'C': 2, 'D': 3, 'E': 4, '1': 0, '2': 1, '3': 2, '4': 3}
        )
    ).add_metrics(mc_metrics(4)),
    "logiqa": EleutherTask("logiqa", ranked_classification=True).add_instance_conversion(
        InstanceFormat.HF_MC,
        hfmc_conversion(
            context_field="context",
            question_field="question",
            answer_choices_fields="options",
            correct_answer_index_field="label"
        )
    ).add_metrics(mc_metrics(4)),
    "hellaswag": EleutherTask("hellaswag", ranked_classification=True).add_instance_conversion(
        InstanceFormat.HF_MC,
        hfmc_conversion(
            context_field=None,
            question_field="ctx",
            answer_choices_fields="endings",
            correct_answer_index_field="label",
            answer_mappings={'0': 0, '1': 1, '2': 2, '3': 3}
        )
    ).add_metrics(mc_metrics(4)),
    "openbookqa": EleutherTask("openbookqa", ranked_classification=True).add_instance_conversion(
        InstanceFormat.HF_MC,
        hfmc_conversion(
            context_field=None,
            question_field="question_stem",
            answer_choices_fields="choices.text",
            correct_answer_index_field="answerKey",
            id_field="id"
        )
<<<<<<< HEAD
    ).add_metrics(MC_METRICS),
    "race": HFDatasetsTask("race", "high"),
    "eleuther::race": RaceEleutherTask().add_metrics(MC_METRICS),
=======
    ).add_metrics(mc_metrics(4)),
    "race": HFDatasetsTask("race", "high").add_metrics(mc_metrics(4)),
    "eleuther::race": RaceEleutherTask().add_metrics(mc_metrics(4)),
>>>>>>> 53f3281e
    "headqa_es": EleutherTask("headqa_es", ranked_classification=True).add_instance_conversion(
        InstanceFormat.HF_MC,
        hfmc_conversion(
            context_field=None,
            question_field="qtext",
            answer_choices_fields=[
                "answers.0.atext",
                "answers.1.atext",
                "answers.2.atext",
                "answers.3.atext",
                "answers.4.atext"
            ],
            correct_answer_index_field="ra",
            answer_mappings={1: 0, 2: 1, 3: 2, 4: 3, 5: 4}
        )
    ).add_metrics(mc_metrics(5)),
    "headqa_en": EleutherTask("headqa_en", ranked_classification=True).add_instance_conversion(
        InstanceFormat.HF_MC,
        hfmc_conversion(
            context_field=None,
            question_field="qtext",
            answer_choices_fields=[
                "answers.0.atext",
                "answers.1.atext",
                "answers.2.atext",
                "answers.3.atext",
                "answers.4.atext"
            ],
            correct_answer_index_field="ra",
            answer_mappings={1: 0, 2: 1, 3: 2, 4: 3, 5: 4}
        )
    ).add_metrics(mc_metrics(5)),
    "mathqa": EleutherTask("mathqa", ranked_classification=True).add_metrics(mc_metrics(5)),
    "webqs": EleutherTask("webqs").add_metrics(QA_METRICS),
    "wsc273": EleutherTask("wsc273", ranked_classification=True).add_metrics(ENTAILMENT_METRICS),
    "winogrande": EleutherTask("winogrande", ranked_classification=True).add_instance_conversion(
        InstanceFormat.HF_MC,
        hfmc_conversion(
            context_field=None,
            question_field="sentence",
            answer_choices_fields=["option1", "option2"],
            correct_answer_index_field="answer",
            answer_mappings={'1': 0, '2': 1}
        )
    ).add_metrics(mc_metrics(2)),
    "anli_r1": EleutherTask("anli_r1", ranked_classification=True).add_metrics(ENTAILMENT_METRICS),
    "anli_r2": EleutherTask("anli_r2", ranked_classification=True).add_metrics(ENTAILMENT_METRICS),
    "anli_r3": EleutherTask("anli_r3", ranked_classification=True).add_metrics(ENTAILMENT_METRICS),
    "ethics_cm": EleutherTask("ethics_cm").add_metrics(BINARY_CLASSIFICATION_METRICS),
    "ethics_deontology": EleutherTask("ethics_deontology").add_metrics(BINARY_CLASSIFICATION_METRICS),
    "ethics_justice": EleutherTask("ethics_justice").add_metrics(BINARY_CLASSIFICATION_METRICS),
    "ethics_utilitarianism_original": EleutherTask("ethics_utilitarianism_original").add_metrics(BINARY_CLASSIFICATION_METRICS),
    "ethics_utilitarianism": EleutherTask("ethics_utilitarianism").add_metrics(BINARY_CLASSIFICATION_METRICS),
    "ethics_virtue": EleutherTask("ethics_virtue").add_metrics(BINARY_CLASSIFICATION_METRICS),
    # "truthfulqa_mc": EleutherTask("truthfulqa_mc", ranked_classification=True),
    "truthfulqa_gen": EleutherTask("truthfulqa_gen"),
    "mutual": EleutherTask("mutual"),
    "mutual_plus": EleutherTask("mutual_plus"),
    "math_algebra": EleutherTask("math_algebra").add_metrics(QA_METRICS),
    "math_counting_and_prob": EleutherTask("math_counting_and_prob").add_metrics(QA_METRICS),
    "math_geometry": EleutherTask("math_geometry").add_metrics(QA_METRICS),
    "math_intermediate_algebra": EleutherTask("math_intermediate_algebra").add_metrics(QA_METRICS),
    "math_num_theory": EleutherTask("math_num_theory").add_metrics(QA_METRICS),
    "math_prealgebra": EleutherTask("math_prealgebra").add_metrics(QA_METRICS),
    "math_precalc": EleutherTask("math_precalc").add_metrics(QA_METRICS),
    "math_asdiv": EleutherTask("math_asdiv").add_metrics(QA_METRICS),
    "arithmetic_2da": EleutherTask("arithmetic_2da").add_metrics(QA_METRICS),
    "arithmetic_2ds": EleutherTask("arithmetic_2ds").add_metrics(QA_METRICS),
    "arithmetic_3da": EleutherTask("arithmetic_3da").add_metrics(QA_METRICS),
    "arithmetic_3ds": EleutherTask("arithmetic_3ds").add_metrics(QA_METRICS),
    "arithmetic_4da": EleutherTask("arithmetic_4da").add_metrics(QA_METRICS),
    "arithmetic_4ds": EleutherTask("arithmetic_4ds").add_metrics(QA_METRICS),
    "arithmetic_5da": EleutherTask("arithmetic_5da").add_metrics(QA_METRICS),
    "arithmetic_5ds": EleutherTask("arithmetic_5ds").add_metrics(QA_METRICS),
    "arithmetic_2dm": EleutherTask("arithmetic_2dm").add_metrics(QA_METRICS),
    "arithmetic_1dc": EleutherTask("arithmetic_1dc").add_metrics(QA_METRICS),
    #"iwslt17-en-ar": EleutherTask("iwslt17-en-ar"),    # no support for translations tasks for now
    #"iwslt17-ar-en": EleutherTask("iwslt17-ar-en"),    # no support for translations tasks for now
    "anagrams1": EleutherTask("anagrams1").add_metrics(QA_METRICS),
    "anagrams2": EleutherTask("anagrams2").add_metrics(QA_METRICS),
    "cycle_letters": EleutherTask("cycle_letters").add_metrics(QA_METRICS),
    "random_insertion": EleutherTask("random_insertion").add_metrics(QA_METRICS),
    "reversed_words": EleutherTask("reversed_words").add_metrics(QA_METRICS),
    # RAFT
    "raft::ade_corpus_v2": RaftTask("ade_corpus_v2"),
    "raft::banking_77": RaftTask("banking_77", 77),
    "raft::neurips_impact_statement_risks": RaftTask("neurips_impact_statement_risks"),
    "raft::one_stop_english": RaftTask("one_stop_english", 3),
    "raft::overruling": RaftTask("overruling"),
    "raft::semiconductor_org_types": RaftTask("semiconductor_org_types", 3),
    "raft::systematic_review_inclusion": RaftTask("systematic_review_inclusion"),
    "raft::tai_safety_research": RaftTask("tai_safety_research"),
    "raft::terms_of_service": RaftTask("terms_of_service"),
    "raft::tweet_eval_hate": RaftTask("tweet_eval_hate"),
    "raft::twitter_complaints": RaftTask("twitter_complaints"),

    # MetaICL
    "metaicl::piqa": MetaICLTask("piqa").add_metrics(mc_metrics(2)),
    "metaicl::boolq": MetaICLTask("boolq").add_metrics(classification_metrics(2)),

    "metaicl::tweet_eval-stance_feminist": MetaICLTask("tweet_eval-stance_feminist").add_metrics(classification_metrics(3)),
    "metaicl::ethos-national_origin": MetaICLTask("ethos-national_origin").add_metrics(classification_metrics(2)),
    "metaicl::tweet_eval-hate": MetaICLTask("tweet_eval-hate").add_metrics(classification_metrics(2)),
    "metaicl::ag_news": MetaICLTask("ag_news").add_metrics(classification_metrics(4)),
    "metaicl::amazon_polarity": MetaICLTask("amazon_polarity").add_metrics(classification_metrics(2)),
    "metaicl::hate_speech18": MetaICLTask("hate_speech18").add_metrics(classification_metrics(2)),
    "metaicl::poem_sentiment": MetaICLTask("poem_sentiment").add_metrics(classification_metrics(3)),
    "metaicl::climate_fever": MetaICLTask("climate_fever").add_metrics(classification_metrics(4)),
    "metaicl::medical_questions_pairs": MetaICLTask("medical_questions_pairs").add_metrics(classification_metrics(2)),
    "metaicl::tweet_eval-stance_atheism": MetaICLTask("tweet_eval-stance_atheism").add_metrics(classification_metrics(3)),
    "metaicl::superglue-cb": MetaICLTask("superglue-cb").add_metrics(classification_metrics(3)),
    "metaicl::dbpedia_14": MetaICLTask("dbpedia_14").add_metrics(classification_metrics(14)),
    "metaicl::wiki_qa": MetaICLTask("wiki_qa").add_metrics(classification_metrics(2)),
    "metaicl::emo": MetaICLTask("emo").add_metrics(classification_metrics(4)),
    "metaicl::yelp_polarity": MetaICLTask("yelp_polarity").add_metrics(classification_metrics(2)),
    "metaicl::ethos-religion": MetaICLTask("ethos-religion").add_metrics(classification_metrics(2)),
    "metaicl::financial_phrasebank": MetaICLTask("financial_phrasebank").add_metrics(classification_metrics(3)),
    "metaicl::tab_fact": MetaICLTask("tab_fact").add_metrics(classification_metrics(2)),
    "metaicl::anli": MetaICLTask("anli").add_metrics(classification_metrics(3)),
    "metaicl::ethos-race": MetaICLTask("ethos-race").add_metrics(classification_metrics(2)),

    "metaicl::glue-mrpc": MetaICLTask("glue-mrpc").add_metrics(classification_metrics(2)),
    "metaicl::glue-qqp": MetaICLTask("glue-qqp").add_metrics(classification_metrics(2)),
    # "metaicl::medical_questions_pairs": MetaICLTask("medical_questions_pairs").add_metrics(classification_metrics(2)),
    "metaicl::paws": MetaICLTask("paws").add_metrics(classification_metrics(2)),

    # "metaicl::anli": MetaICLTask("anli").add_metrics(classification_metrics(3)),
    "metaicl::glue-mnli": MetaICLTask("glue-mnli").add_metrics(classification_metrics(3)),
    "metaicl::glue-qnli": MetaICLTask("glue-qnli").add_metrics(classification_metrics(2)),
    "metaicl::glue-rte": MetaICLTask("glue-rte").add_metrics(classification_metrics(2)),
    "metaicl::glue-wnli": MetaICLTask("glue-wnli").add_metrics(classification_metrics(2)),
    "metaicl::scitail": MetaICLTask("scitail").add_metrics(classification_metrics(2)),
    "metaicl::sick": MetaICLTask("sick").add_metrics(classification_metrics(3)),
    # "metaicl::superglue-cb": MetaICLTask("superglue-cb").add_metrics(classification_metrics(3)),

<<<<<<< HEAD
    "metaicl::ai2_arc": MetaICLTask("ai2_arc").add_metrics(MC_METRICS),
    "metaicl::codah": MetaICLTask("codah").add_metrics(MC_METRICS),
    "metaicl::cosmos_qa": MetaICLTask("cosmos_qa").add_metrics(MC_METRICS),
    "metaicl::dream": MetaICLTask("dream").add_metrics(MC_METRICS),
    "metaicl::hellaswag": MetaICLTask("hellaswag").add_metrics(MC_METRICS),
    "metaicl::openbookqa": MetaICLTask("openbookqa").add_metrics(MC_METRICS),
    "metaicl::qasc": MetaICLTask("qasc").add_metrics(MC_METRICS),
    "metaicl::quail": MetaICLTask("quail").add_metrics(MC_METRICS),
    "metaicl::quarel": MetaICLTask("quarel").add_metrics(MC_METRICS),
    "metaicl::quartz-no_knowledge": MetaICLTask("quartz-no_knowledge").add_metrics(MC_METRICS),
    "metaicl::quartz-with_knowledge": MetaICLTask("quartz-with_knowledge").add_metrics(MC_METRICS),
    "metaicl::sciq": MetaICLTask("sciq").add_metrics(MC_METRICS),
    "metaicl::superglue-copa": MetaICLTask("superglue-copa").add_metrics(MC_METRICS),
    "metaicl::swag": MetaICLTask("swag").add_metrics(MC_METRICS),
    "metaicl::wino_grande": MetaICLTask("wino_grande").add_metrics(MC_METRICS),
    "metaicl::wiqa": MetaICLTask("wiqa").add_metrics(MC_METRICS),
    "metaicl::unifiedqa:qasc": MetaICLTask("unifiedqa:qasc").add_metrics(MC_METRICS),
    "metaicl::unifiedqa:qasc_with_ir": MetaICLTask("unifiedqa:qasc_with_ir").add_metrics(MC_METRICS),
    "metaicl::unifiedqa:openbookqa": MetaICLTask("unifiedqa:openbookqa").add_metrics(MC_METRICS),
    "metaicl::unifiedqa:openbookqa_with_ir": MetaICLTask("unifiedqa:openbookqa_with_ir").add_metrics(MC_METRICS),
    "metaicl::unifiedqa:mctest": MetaICLTask("unifiedqa:mctest").add_metrics(MC_METRICS),
    "metaicl::unifiedqa:ai2_science_middle": MetaICLTask("unifiedqa:ai2_science_middle").add_metrics(MC_METRICS),
=======
    "metaicl::ai2_arc": MetaICLTask("ai2_arc").add_metrics(mc_metrics(4)),
    "metaicl::codah": MetaICLTask("codah").add_metrics(mc_metrics(4)),
    "metaicl::cosmos_qa": MetaICLTask("cosmos_qa").add_metrics(mc_metrics(4)),
    "metaicl::dream": MetaICLTask("dream").add_metrics(mc_metrics(3)),
    "metaicl::hellaswag": MetaICLTask("hellaswag").add_metrics(mc_metrics(4)),
    "metaicl::openbookqa": MetaICLTask("openbookqa").add_metrics(mc_metrics(4)),
    "metaicl::qasc": MetaICLTask("qasc").add_metrics(mc_metrics(8)),
    "metaicl::quail": MetaICLTask("quail").add_metrics(mc_metrics(4)),
    "metaicl::quarel": MetaICLTask("quarel").add_metrics(mc_metrics(2)),
    "metaicl::quartz-no_knowledge": MetaICLTask("quartz-no_knowledge").add_metrics(mc_metrics(2)),
    "metaicl::quartz-with_knowledge": MetaICLTask("quartz-with_knowledge").add_metrics(mc_metrics(2)),
    "metaicl::sciq": MetaICLTask("sciq").add_metrics(mc_metrics(4)),
    "metaicl::superglue-copa": MetaICLTask("superglue-copa").add_metrics(mc_metrics(2)),
    "metaicl::swag": MetaICLTask("swag").add_metrics(mc_metrics(4)),
    "metaicl::wino_grande": MetaICLTask("wino_grande").add_metrics(mc_metrics(2)),
    "metaicl::wiqa": MetaICLTask("wiqa").add_metrics(mc_metrics(3)),
    "metaicl::unifiedqa:qasc": MetaICLTask("unifiedqa:qasc").add_metrics(mc_metrics(8)),
    "metaicl::unifiedqa:qasc_with_ir": MetaICLTask("unifiedqa:qasc_with_ir").add_metrics(mc_metrics(8)),
    "metaicl::unifiedqa:openbookqa": MetaICLTask("unifiedqa:openbookqa").add_metrics(mc_metrics(4)),
    "metaicl::unifiedqa:openbookqa_with_ir": MetaICLTask("unifiedqa:openbookqa_with_ir").add_metrics(mc_metrics(4)),
    "metaicl::unifiedqa:mctest": MetaICLTask("unifiedqa:mctest").add_metrics(mc_metrics(4)),
    "metaicl::unifiedqa:ai2_science_middle": MetaICLTask("unifiedqa:ai2_science_middle").add_metrics(mc_metrics(4)),
>>>>>>> 53f3281e
    "metaicl::numer_sense": MetaICLTask("numer_sense").add_metrics(classification_metrics(12)),
    "metaicl::race-high": MetaICLTask("race-high").add_metrics(mc_metrics(4)),
    "metaicl::commonsense_qa": MetaICLTask("commonsense_qa").add_metrics(mc_metrics(5)),
}

for config in datasets.get_dataset_config_names("bigscience/P3"):
    TASKS[f"p3::{config}"] = P3Task(config)

TASK_SETS = {
    "iz": {
        "arc_challenge",
        "arc_easy",
        "boolq",
        "copa",
        "headqa_en",
        "hellaswag",
        "lambada",
        "logiqa",
        "mathqa",
        "mc_taco",
        "mrpc",
        "multirc",
        "openbookqa",
        "piqa",
        "prost",
        "pubmedqa",
        "qnli",
        "qqp",
        "race",
        "rte",
        "sciq",
        "sst",
        "triviaqa",
        "webqs",
        "wic",
        "winogrande",
        "wnli",
        "wsc",
    },
    "raft": {name for name in TASKS.keys() if name.startswith("raft::")},
    "metaicl-classification-eval": {
        "metaicl::tweet_eval-stance_feminist",
        "metaicl::ethos-national_origin",
        "metaicl::tweet_eval-hate",
        "metaicl::ag_news",
        "metaicl::amazon_polarity",
        "metaicl::hate_speech18",
        "metaicl::poem_sentiment",
        "metaicl::climate_fever",
        "metaicl::medical_questions_pairs",
        "metaicl::tweet_eval-stance_atheism",
        "metaicl::superglue-cb",
        "metaicl::dbpedia_14",
        "metaicl::wiki_qa",
        "metaicl::emo",
        "metaicl::yelp_polarity",
        "metaicl::ethos-religion",
        "metaicl::financial_phrasebank",
        "metaicl::tab_fact",
        "metaicl::anli",
        "metaicl::ethos-race"
    },
    "metaicl-paraphrase-eval": {
        "metaicl::glue-mrpc",
        "metaicl::glue-qqp",
        "metaicl::medical_questions_pairs",
        "metaicl::paws"
    },
    "metaicl-nli-eval": {
        "metaicl::anli",
        "metaicl::glue-mnli",
        "metaicl::glue-qnli",
        "metaicl::glue-rte",
        "metaicl::glue-wnli",
        "metaicl::scitail",
        "metaicl::sick",
        "metaicl::superglue-cb"
    },
    "metaicl-qa-eval": {
        "metaicl::ai2_arc",
        "metaicl::codah",
        "metaicl::cosmos_qa",
        "metaicl::dream",
        "metaicl::hellaswag",
        "metaicl::openbookqa",
        "metaicl::qasc",
        "metaicl::quail",
        "metaicl::quarel",
        "metaicl::quartz-no_knowledge",
        "metaicl::quartz-with_knowledge",
        "metaicl::sciq",
        "metaicl::superglue-copa",
        "metaicl::swag",
        "metaicl::wino_grande",
        "metaicl::wiqa",
        "metaicl::unifiedqa:qasc",
        "metaicl::unifiedqa:qasc_with_ir",
        "metaicl::unifiedqa:openbookqa",
        "metaicl::unifiedqa:openbookqa_with_ir",
        "metaicl::unifiedqa:mctest",
        "metaicl::unifiedqa:ai2_science_middle"
    },
    "metaicl-lr-eval": {
        "metaicl::quarel",
        "metaicl::financial_phrasebank",
        "metaicl::openbookqa",
        "metaicl::codah",
        "metaicl::qasc",
        "metaicl::glue-mrpc",
        "metaicl::dream",
        "metaicl::sick",
        "metaicl::commonsense_qa",
        "metaicl::medical_questions_pairs",
        "metaicl::quartz-with_knowledge",
        "metaicl::poem_sentiment",
        "metaicl::quartz-no_knowledge",
        "metaicl::glue-wnli",
        "metaicl::climate_fever",
        "metaicl::ethos-national_origin",
        "metaicl::ethos-race",
        "metaicl::ethos-religion",
        "metaicl::ai2_arc",
        "metaicl::hate_speech18",
        "metaicl::glue-rte",
        "metaicl::superglue-cb",
        "metaicl::superglue-copa",
        "metaicl::tweet_eval-hate",
        "metaicl::tweet_eval-stance_atheism",
        "metaicl::tweet_eval-stance_feminist"
    }
}


def short_name_for_task_object(task: Task) -> Optional[str]:
    for task_name, task_object in TASKS.items():
        if id(task) == id(task_object):
            return task_name
    return None<|MERGE_RESOLUTION|>--- conflicted
+++ resolved
@@ -181,11 +181,7 @@
         "wsc",
         ranked_classification=True,
         promptsource_task_spec=('super_glue', 'wsc.fixed')
-<<<<<<< HEAD
-    ).add_metrics(MC_METRICS),
-=======
     ).add_metrics(mc_metrics(2)),
->>>>>>> 53f3281e
     #"coqa": EleutherTask("coqa"),  # currently broken in the datasets library
     "drop": EleutherTask("drop").add_metrics(QA_METRICS),
     "lambada": EleutherTask("lambada_standard"),
@@ -236,11 +232,7 @@
             correct_answer_index_field="correct_answer_id",
             answer_mappings={'1': 0, '2': 1, '3': 2, '4': 3, '5': 4}
         )
-<<<<<<< HEAD
-    ).add_metrics(MC_METRICS),
-=======
     ).add_metrics(mc_metrics(5)),
->>>>>>> 53f3281e
     "triviaqa": EleutherTask(
         "triviaqa",
         promptsource_task_spec=("trivia_qa", "unfiltered")
@@ -295,15 +287,10 @@
             correct_answer_index_field="answerKey",
             id_field="id"
         )
-<<<<<<< HEAD
-    ).add_metrics(MC_METRICS),
-    "race": HFDatasetsTask("race", "high"),
-    "eleuther::race": RaceEleutherTask().add_metrics(MC_METRICS),
-=======
     ).add_metrics(mc_metrics(4)),
     "race": HFDatasetsTask("race", "high").add_metrics(mc_metrics(4)),
+    "eleuther::race": HFDatasetsTask("race", "high"),
     "eleuther::race": RaceEleutherTask().add_metrics(mc_metrics(4)),
->>>>>>> 53f3281e
     "headqa_es": EleutherTask("headqa_es", ranked_classification=True).add_instance_conversion(
         InstanceFormat.HF_MC,
         hfmc_conversion(
@@ -439,30 +426,6 @@
     "metaicl::sick": MetaICLTask("sick").add_metrics(classification_metrics(3)),
     # "metaicl::superglue-cb": MetaICLTask("superglue-cb").add_metrics(classification_metrics(3)),
 
-<<<<<<< HEAD
-    "metaicl::ai2_arc": MetaICLTask("ai2_arc").add_metrics(MC_METRICS),
-    "metaicl::codah": MetaICLTask("codah").add_metrics(MC_METRICS),
-    "metaicl::cosmos_qa": MetaICLTask("cosmos_qa").add_metrics(MC_METRICS),
-    "metaicl::dream": MetaICLTask("dream").add_metrics(MC_METRICS),
-    "metaicl::hellaswag": MetaICLTask("hellaswag").add_metrics(MC_METRICS),
-    "metaicl::openbookqa": MetaICLTask("openbookqa").add_metrics(MC_METRICS),
-    "metaicl::qasc": MetaICLTask("qasc").add_metrics(MC_METRICS),
-    "metaicl::quail": MetaICLTask("quail").add_metrics(MC_METRICS),
-    "metaicl::quarel": MetaICLTask("quarel").add_metrics(MC_METRICS),
-    "metaicl::quartz-no_knowledge": MetaICLTask("quartz-no_knowledge").add_metrics(MC_METRICS),
-    "metaicl::quartz-with_knowledge": MetaICLTask("quartz-with_knowledge").add_metrics(MC_METRICS),
-    "metaicl::sciq": MetaICLTask("sciq").add_metrics(MC_METRICS),
-    "metaicl::superglue-copa": MetaICLTask("superglue-copa").add_metrics(MC_METRICS),
-    "metaicl::swag": MetaICLTask("swag").add_metrics(MC_METRICS),
-    "metaicl::wino_grande": MetaICLTask("wino_grande").add_metrics(MC_METRICS),
-    "metaicl::wiqa": MetaICLTask("wiqa").add_metrics(MC_METRICS),
-    "metaicl::unifiedqa:qasc": MetaICLTask("unifiedqa:qasc").add_metrics(MC_METRICS),
-    "metaicl::unifiedqa:qasc_with_ir": MetaICLTask("unifiedqa:qasc_with_ir").add_metrics(MC_METRICS),
-    "metaicl::unifiedqa:openbookqa": MetaICLTask("unifiedqa:openbookqa").add_metrics(MC_METRICS),
-    "metaicl::unifiedqa:openbookqa_with_ir": MetaICLTask("unifiedqa:openbookqa_with_ir").add_metrics(MC_METRICS),
-    "metaicl::unifiedqa:mctest": MetaICLTask("unifiedqa:mctest").add_metrics(MC_METRICS),
-    "metaicl::unifiedqa:ai2_science_middle": MetaICLTask("unifiedqa:ai2_science_middle").add_metrics(MC_METRICS),
-=======
     "metaicl::ai2_arc": MetaICLTask("ai2_arc").add_metrics(mc_metrics(4)),
     "metaicl::codah": MetaICLTask("codah").add_metrics(mc_metrics(4)),
     "metaicl::cosmos_qa": MetaICLTask("cosmos_qa").add_metrics(mc_metrics(4)),
@@ -485,7 +448,6 @@
     "metaicl::unifiedqa:openbookqa_with_ir": MetaICLTask("unifiedqa:openbookqa_with_ir").add_metrics(mc_metrics(4)),
     "metaicl::unifiedqa:mctest": MetaICLTask("unifiedqa:mctest").add_metrics(mc_metrics(4)),
     "metaicl::unifiedqa:ai2_science_middle": MetaICLTask("unifiedqa:ai2_science_middle").add_metrics(mc_metrics(4)),
->>>>>>> 53f3281e
     "metaicl::numer_sense": MetaICLTask("numer_sense").add_metrics(classification_metrics(12)),
     "metaicl::race-high": MetaICLTask("race-high").add_metrics(mc_metrics(4)),
     "metaicl::commonsense_qa": MetaICLTask("commonsense_qa").add_metrics(mc_metrics(5)),
