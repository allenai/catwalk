import collections
import functools
<<<<<<< HEAD
from typing import Dict, Any, Optional, Sequence, List, Tuple

from tango.common import det_hash

from catwalk.dependencies.promptsource.templates import DatasetTemplates, TemplateCollection
=======
from typing import Any, Dict, Optional, Sequence
>>>>>>> f1a0a417

from catwalk.dependencies.promptsource.templates import (
    DatasetTemplates,
    TemplateCollection,
)
from catwalk.task import InstanceConversion, RankClassificationInstance, Task

_promptsource_template_collection = TemplateCollection()


def _index_case_insensitive(sequence: Sequence[str], value: str) -> Optional[int]:
    sequence = [s.lower() for s in sequence]
    try:
        return sequence.index(value.lower())
    except ValueError:
        return None


def promptsource_conversion(
    dataset_templates: DatasetTemplates,
) -> InstanceConversion:
    return functools.partial(promptsource_convert, dataset_templates=dataset_templates)


def promptsource_convert(
<<<<<<< HEAD
    instance: Dict[str, Any],
    *,
    dataset_templates: DatasetTemplates,
    fewshot_instances: Optional[List[Dict[str, Any]]] = None,
=======
    instance: Dict[str, Any], *, dataset_templates: DatasetTemplates
>>>>>>> f1a0a417
) -> Dict[str, RankClassificationInstance]:
    if fewshot_instances is None:
        fewshot_instances = []

    prefixes: Dict[str, str] = collections.defaultdict(str)
    for fewshot_instance in fewshot_instances:
        converted_fewshot_instances = promptsource_convert(
            fewshot_instance,
            dataset_templates=dataset_templates)
        for prompt_name, rc_instance in converted_fewshot_instances.items():
            if rc_instance.correct_choice is None:
                continue
            correct_choice = rc_instance.choices[rc_instance.correct_choice]
            prefixes[prompt_name] += f"{correct_choice[0].strip()}\n{correct_choice[1].strip()}\n\n"

    prompts = {
        template_name: (
            dataset_templates[template_name].apply(instance),
            dataset_templates[template_name].get_answer_choices_list(instance),
        )
        for template_name in dataset_templates.all_template_names
    }
    # filter out invalid prompts
    prompts = {
        template_name: (prompt, answer_choices)
        for template_name, (prompt, answer_choices) in prompts.items()
        if prompt is not None
    }
    # assert that there is only one answer
    assert all(  # type: ignore
        (
            (answer_choices is None)
            or (correct_answer is None)
            or (len(correct_answer) == 1)
        )
        for (prompt, correct_answer), answer_choices in prompts.values()
    )
<<<<<<< HEAD
    # package up as RankClassificationInstances
    result = {
        template_name: RankClassificationInstance(
            [(prefixes[template_name] + prompt, choice) for choice in answer_choices],
            _index_case_insensitive(answer_choices, correct_answer[0]) if correct_answer is not None else None
        ) for template_name, ((prompt, correct_answer), answer_choices) in prompts.items() if answer_choices is not None
=======
    # package up as a RankClassificationInstance
    return {  # type: ignore
        template_name: RankClassificationInstance(
            [(prompt, choice) for choice in answer_choices],
            _index_case_insensitive(answer_choices, correct_answer[0])
            if correct_answer is not None
            else None,
        )
        for template_name, ((prompt, correct_answer), answer_choices) in prompts.items()
        if answer_choices is not None
>>>>>>> f1a0a417
    }
    return result


def promptsource_templates_for_task(task: Task) -> Optional[DatasetTemplates]:
    from catwalk.tasks.eleuther import EleutherTask
    from catwalk.tasks.huggingface import HFDatasetsTask

    if isinstance(task, EleutherTask) or isinstance(task, HFDatasetsTask):
        if (
            task.dataset_path,
            task.dataset_name,
        ) in _promptsource_template_collection.keys:
            return _promptsource_template_collection.get_dataset(
                task.dataset_path, task.dataset_name
            )
    return None<|MERGE_RESOLUTION|>--- conflicted
+++ resolved
@@ -1,14 +1,10 @@
 import collections
 import functools
-<<<<<<< HEAD
 from typing import Dict, Any, Optional, Sequence, List, Tuple
 
 from tango.common import det_hash
 
 from catwalk.dependencies.promptsource.templates import DatasetTemplates, TemplateCollection
-=======
-from typing import Any, Dict, Optional, Sequence
->>>>>>> f1a0a417
 
 from catwalk.dependencies.promptsource.templates import (
     DatasetTemplates,
@@ -34,14 +30,10 @@
 
 
 def promptsource_convert(
-<<<<<<< HEAD
     instance: Dict[str, Any],
     *,
     dataset_templates: DatasetTemplates,
     fewshot_instances: Optional[List[Dict[str, Any]]] = None,
-=======
-    instance: Dict[str, Any], *, dataset_templates: DatasetTemplates
->>>>>>> f1a0a417
 ) -> Dict[str, RankClassificationInstance]:
     if fewshot_instances is None:
         fewshot_instances = []
@@ -79,25 +71,12 @@
         )
         for (prompt, correct_answer), answer_choices in prompts.values()
     )
-<<<<<<< HEAD
     # package up as RankClassificationInstances
     result = {
         template_name: RankClassificationInstance(
             [(prefixes[template_name] + prompt, choice) for choice in answer_choices],
             _index_case_insensitive(answer_choices, correct_answer[0]) if correct_answer is not None else None
         ) for template_name, ((prompt, correct_answer), answer_choices) in prompts.items() if answer_choices is not None
-=======
-    # package up as a RankClassificationInstance
-    return {  # type: ignore
-        template_name: RankClassificationInstance(
-            [(prompt, choice) for choice in answer_choices],
-            _index_case_insensitive(answer_choices, correct_answer[0])
-            if correct_answer is not None
-            else None,
-        )
-        for template_name, ((prompt, correct_answer), answer_choices) in prompts.items()
-        if answer_choices is not None
->>>>>>> f1a0a417
     }
     return result
 
