--- conflicted
+++ resolved
@@ -49,15 +49,6 @@
     for template_name in dataset_templates.all_template_names:
         template = dataset_templates[template_name]
 
-<<<<<<< HEAD
-        prompt = template.apply(instance)
-        if prompt is None:
-            continue
-        prompt, correct_answer = prompt
-        if correct_answer is not None:
-            assert len(correct_answer) == 1
-            correct_answer = correct_answer[0]
-=======
         prompt_really_special_just_for_mypy = template.apply(instance)
         if prompt_really_special_just_for_mypy is None:
             continue
@@ -67,7 +58,6 @@
         else:
             assert len(correct_answer_really_special_just_for_mypy) == 1
             correct_answer = correct_answer_really_special_just_for_mypy[0]
->>>>>>> 53f3281e
 
         answer_choices = template.get_answer_choices_list(instance)
         correct_choice_index: Optional[int]
@@ -103,11 +93,8 @@
 
 
 class WithPromptsourceMixin:
-<<<<<<< HEAD
-=======
     promptsource_templates: Optional[DatasetTemplates]
 
->>>>>>> 53f3281e
     def __init__(self, dataset_name: str, subset_name: Optional[str] = None):
         if (dataset_name, subset_name) in _promptsource_template_collection.keys:
             self.promptsource_templates = _promptsource_template_collection.get_dataset(dataset_name, subset_name)
