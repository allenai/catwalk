import argparse
<<<<<<< HEAD
from typing import Optional, List, Union
=======
from typing import List
>>>>>>> df752139

from tango import Step, JsonFormat
from tango.integrations.torch.util import resolve_device
from transformers import GPT2LMHeadModel, AutoModelForCausalLM


class LMEvalStep(Step):
    VERSION = "001"

    SKIP_ID_ARGUMENTS = {"batch_size"}
    FORMAT = JsonFormat()

    def run(
        self,
        model: Union[str, GPT2LMHeadModel],     # TODO: Allow more types of model
        tasks: List[str],
        model_args: str = "",
        num_fewshot: int = 0,
        batch_size: int = None,
        limit: int = None,
        bootstrap_iters: int = 100000,
    ):
        from lm_eval.evaluator import simple_evaluate

        tasks = set(tasks)
        if "all_tasks" in tasks:
            from lm_eval.tasks import ALL_TASKS
            tasks = ALL_TASKS

        device = resolve_device()

        if not isinstance(model, str):
            # Because lm_eval can't handle being passed a model directly, we hack it up.
            from lm_eval.models.gpt2 import HFLM
            hflm = HFLM(batch_size=batch_size, device=str(device))
            hflm.gpt2 = model
            hflm.gpt2.to(hflm.device)
            hflm.gpt2.eval()
            # TODO: When we allow model types other than GPT2, we have to handle the tokenizer here.
            model = hflm

        result = simple_evaluate(
            model=model,
            model_args=model_args,
            tasks=tasks,
            num_fewshot=num_fewshot,
            batch_size=batch_size,
            device=str(device),
            limit=limit,
            bootstrap_iters=bootstrap_iters,
            no_cache=True   # Caching in lm_eval is broken when you pass in a model, and Tango will cache anyways.
        )
        return result


def main():
    parser = argparse.ArgumentParser()
    parser.add_argument('--model', type=str, required=True)
    parser.add_argument('--model_args', type=str, default="")
    parser.add_argument('--tasks', type=str, default="all_tasks")
    parser.add_argument('--num_fewshot', type=int, default=0)
    parser.add_argument('--batch_size', type=int, default=None)
    parser.add_argument('--limit', type=int, default=None)
    parser.add_argument(
        '-d',
        type=str,
        default=None,
        metavar="workspace",
        dest="workspace",
        help="the Tango workspace with the cache")
    args = parser.parse_args()

    if args.workspace is None:
        workspace = None
    else:
        from tango import LocalWorkspace
        workspace = LocalWorkspace(args.workspace)

    step = LMEvalStep(
        model=args.model,
        model_args=args.model_args,
        tasks=args.tasks.split(","),
        num_fewshot=args.num_fewshot,
        batch_size=args.batch_size,
        limit=args.limit)

    result = step.result(workspace)
    from lm_eval.evaluator import make_table
    print(make_table(result))


if __name__ == "__main__":
    main()<|MERGE_RESOLUTION|>--- conflicted
+++ resolved
@@ -1,9 +1,5 @@
 import argparse
-<<<<<<< HEAD
 from typing import Optional, List, Union
-=======
-from typing import List
->>>>>>> df752139
 
 from tango import Step, JsonFormat
 from tango.integrations.torch.util import resolve_device
