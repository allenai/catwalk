--- conflicted
+++ resolved
@@ -22,14 +22,9 @@
             kwargs: Dict[str, Any] = {}
             if "num_fewshot" in signature.parameters:
                 kwargs["num_fewshot"] = 0
-<<<<<<< HEAD
             try:
                 if "fewshot_instances" in signature.parameters:
-                    kwargs["fewshot_instances"] = task.get_fewshot_instances(16 if task_name.startswith("metaicl::") else 2, exceptions=instance)
+                    kwargs["fewshot_instances"] = task.get_fewshot_instances(2, exceptions=instance)
             except ValueError: # This task doesn't support fewshot for the chosen split.
                 kwargs = {}
-=======
-            if "fewshot_instances" in signature.parameters:
-                kwargs["fewshot_instances"] = task.get_fewshot_instances(2, exceptions=instance)
->>>>>>> e44b0abf
             assert conversion(instance, **kwargs) is not None