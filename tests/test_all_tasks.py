import inspect
from typing import Any, Dict

import pytest

import catwalk.tasks
import catwalk.models

# There are too many P3 tasks, so we just pick one.
task_names = [task for task in catwalk.tasks.TASKS.keys() if not task.startswith("p3::") and isinstance(catwalk.tasks.TASKS[task], catwalk.tasks.EleutherTask)]
task_names.insert(0, "p3::wiki_qa_Is_This_True_")


@pytest.mark.parametrize("task_name", task_names)
def test_task(task_name: str):
    task = catwalk.tasks.TASKS[task_name]
<<<<<<< HEAD
    instances = next((task.get_split(split) for split in ["train", "validation", "test"] if task.has_split(split)), None)
    if not instances:
        return
=======
    
    # get the first available split for this task
    instances = None
    for split in ["train", "training", "validation", "test"]:
        if task.has_split(split):
            instances = task.get_split(split)
            break
        
    if not instances:
        raise KeyError("No split found for task {}".format(task_name))

>>>>>>> 09538614
    for conversion in task.instance_conversions.values():
        signature = inspect.signature(conversion)
        for instance in instances[:10]:
            kwargs: Dict[str, Any] = {}
            if "num_fewshot" in signature.parameters:
                kwargs["num_fewshot"] = 0
            try:
                if "fewshot_instances" in signature.parameters:
                        kwargs["fewshot_instances"] = task.get_fewshot_instances(2, exceptions=instance)
                assert conversion(instance, **kwargs) is not None
            except ValueError: # This task doesn't support fewshot for the chosen split.
                    return<|MERGE_RESOLUTION|>--- conflicted
+++ resolved
@@ -14,23 +14,9 @@
 @pytest.mark.parametrize("task_name", task_names)
 def test_task(task_name: str):
     task = catwalk.tasks.TASKS[task_name]
-<<<<<<< HEAD
     instances = next((task.get_split(split) for split in ["train", "validation", "test"] if task.has_split(split)), None)
     if not instances:
         return
-=======
-    
-    # get the first available split for this task
-    instances = None
-    for split in ["train", "training", "validation", "test"]:
-        if task.has_split(split):
-            instances = task.get_split(split)
-            break
-        
-    if not instances:
-        raise KeyError("No split found for task {}".format(task_name))
-
->>>>>>> 09538614
     for conversion in task.instance_conversions.values():
         signature = inspect.signature(conversion)
         for instance in instances[:10]:
