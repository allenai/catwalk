import pytest

import catwalk.__main__
from catwalk.steps import CalculateMetricsStep, PredictStep

from .util import suite_C


@suite_C
def test_squad():
    args = catwalk.__main__._parser.parse_args(
        [
            "--model",
            "bert-base-uncased",
            "--task",
            "squad",
            "--split",
            "validation",
            "--limit",
            "100",
        ]
    )
    catwalk.__main__.main(args)


@pytest.mark.parametrize("task", ["mnli", "cola", "rte"])
@suite_C
def test_gpt2_performance(task: str):
    model = "rc::gpt2"
    predictions = PredictStep(model=model, task=task, limit=100)
    metrics = CalculateMetricsStep(model=model, task=task, predictions=predictions)
    results = metrics.result()
<<<<<<< HEAD
    assert results['relative_improvement'] > 0


def test_lambada_gpt():
    model = "gpt2"
    task = "lambada"
    predictions = PredictStep(model=model, task=task, limit=10)
    metrics = CalculateMetricsStep(model=model, task=task, predictions=predictions)
    results = metrics.result()
    assert results['acc'] >= 0.4


def test_perplexity_gpt():
    model = "gpt2"
    task = "wikitext"
    predictions = PredictStep(model=model, task=task, limit=10)
    metrics = CalculateMetricsStep(model=model, task=task, predictions=predictions)
    results = metrics.result()
    assert results['word_perplexity'] < 40
    assert results['byte_perplexity'] < 2.5
    assert results['bits_per_byte'] < 1.5
=======
    assert results["relative_improvement"] > 0
>>>>>>> e8b671ec
<|MERGE_RESOLUTION|>--- conflicted
+++ resolved
@@ -30,7 +30,6 @@
     predictions = PredictStep(model=model, task=task, limit=100)
     metrics = CalculateMetricsStep(model=model, task=task, predictions=predictions)
     results = metrics.result()
-<<<<<<< HEAD
     assert results['relative_improvement'] > 0
 
 
@@ -51,7 +50,4 @@
     results = metrics.result()
     assert results['word_perplexity'] < 40
     assert results['byte_perplexity'] < 2.5
-    assert results['bits_per_byte'] < 1.5
-=======
-    assert results["relative_improvement"] > 0
->>>>>>> e8b671ec
+    assert results['bits_per_byte'] < 1.5